--- conflicted
+++ resolved
@@ -252,13 +252,8 @@
     S: LinearCodeSpec<F, Code = C>,
     EF: AbstractExtensionField<F> + Serialize + for<'de> Deserialize<'de>,
 {
-<<<<<<< HEAD
-    type Parameters = BrakedownParams<F, C>;
+    type Parameters = BrakedownParams<F, EF, C>;
     type Polynomial = DenseMultilinearExtensionBase<F>;
-=======
-    type Parameters = BrakedownParams<F, EF, C>;
-    type Polynomial = DenseMultilinearExtension<F>;
->>>>>>> 0ecee580
     type Commitment = BrakedownPolyCommitment<H>;
     type CommitmentState = BrakedownCommitmentState<F, H>;
     type Proof = BrakedownOpenProof<F, H, EF>;
