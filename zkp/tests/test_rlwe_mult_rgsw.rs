use algebra::{transformation::AbstractNTT, NTTField, Polynomial};
use algebra::{
    BabyBear, BabyBearExetension, Basis, DenseMultilinearExtension, Field, FieldUniformSampler,
};
use itertools::izip;
use num_traits::One;
use pcs::utils::code::{ExpanderCode, ExpanderCodeSpec};
use rand_distr::Distribution;
use sha2::Sha256;
<<<<<<< HEAD
use std::rc::Rc;
=======
use std::sync::Arc;
>>>>>>> 3e19d14a
use std::vec;
use zkp::piop::RlweMultRgswSnarksOpt;
use zkp::piop::{
    rlwe_mul_rgsw::RlweMultRgswSnarks, DecomposedBitsInfo, NTTInstanceInfo, RlweCiphertext,
    RlweCiphertexts, RlweMultRgswIOP, RlweMultRgswInstance,
};

// field type
type FF = BabyBear;
type EF = BabyBearExetension;
type Hash = Sha256;
const BASE_FIELD_BITS: usize = 31;

/// Given an `index` of `len` bits, output a new index where the bits are reversed.
fn reverse_bits(index: usize, len: u32) -> usize {
    let mut tmp = index;
    let mut reverse_index = 0;
    let mut pow = 1 << (len - 1);
    for _ in 0..len {
        reverse_index += pow * (1 & tmp);
        pow >>= 1;
        tmp >>= 1;
    }
    reverse_index
}

/// Sort the array converting the index with reversed bits
/// array using little endian: 0  4  2  6  1  5  3  7
/// array using big endian   : 0  1  2  3  4  5  6  7
/// For the same elements, the bits of the index are reversed, e.g. 100(4) <-> 001(1) and (110)6 <-> (011)3
fn sort_array_with_reversed_bits<F: Clone + Copy>(input: &[F], log_n: u32) -> Vec<F> {
    assert_eq!(input.len(), (1 << log_n) as usize);
    let mut output = Vec::with_capacity(input.len());
    for i in 0..input.len() {
        let reverse_i = reverse_bits(i, log_n);
        output.push(input[reverse_i]);
    }
    output
}

/// Invoke the existing api to perform ntt transform and convert the bit-reversed order to normal order
/// ```plain
/// normal order:        0  1  2  3  4  5  6  7
///
/// bit-reversed order:  0  4  2  6  1  5  3  7
///                         -  ----  ----------
fn ntt_transform_normal_order<F: Field + NTTField>(log_n: u32, coeff: &[F]) -> Vec<F> {
    assert_eq!(coeff.len(), (1 << log_n) as usize);
    let poly = <Polynomial<F>>::from_slice(coeff);
    let ntt_form: Vec<_> = F::get_ntt_table(log_n).unwrap().transform(&poly).data();
    sort_array_with_reversed_bits(&ntt_form, log_n)
}

/// This function DOES NOT implement the real functionality of multiplication between RLWE ciphertext and RGSW ciphertext
/// It is only used to generate the consistent instance for test.
///
/// # Arguments:
/// * input_rlwe: RLWE ciphertext of the coefficient form
/// * input_rgsw: RGSW ciphertext of the ntt form
/// * bits_info: information used to decompose bits
/// * ntt_info: information used to perform NTT
fn generate_rlwe_mult_rgsw_instance<F: Field + NTTField>(
    num_vars: usize,
    input_rlwe: RlweCiphertext<F>,
    input_rgsw: (RlweCiphertexts<F>, RlweCiphertexts<F>),
    bits_info: &DecomposedBitsInfo<F>,
    ntt_info: &NTTInstanceInfo<F>,
) -> RlweMultRgswInstance<F> {
    // 1. Decompose the input of RLWE ciphertex
    let bits_rlwe = RlweCiphertexts {
        a_bits: input_rlwe
            .a
            .get_decomposed_mles(bits_info.base_len, bits_info.bits_len)
            .iter()
            .map(|d| d.as_ref().clone())
            .collect::<Vec<_>>(),
        b_bits: input_rlwe
            .b
            .get_decomposed_mles(bits_info.base_len, bits_info.bits_len)
            .iter()
            .map(|d| d.as_ref().clone())
            .collect::<Vec<_>>(),
    };
    let (bits_rgsw_c_ntt, bits_rgsw_f_ntt) = input_rgsw;

    // 2. Compute the ntt form of the decomposed bits
    let bits_rlwe_ntt = RlweCiphertexts {
        a_bits: bits_rlwe
            .a_bits
            .iter()
            .map(|bit| {
                DenseMultilinearExtension::from_evaluations_vec(
                    num_vars,
                    ntt_transform_normal_order(num_vars as u32, &bit.evaluations),
                )
            })
            .collect(),
        b_bits: bits_rlwe
            .b_bits
            .iter()
            .map(|bit| {
                DenseMultilinearExtension::from_evaluations_vec(
                    num_vars,
                    ntt_transform_normal_order(num_vars as u32, &bit.evaluations),
                )
            })
            .collect(),
    };

    assert_eq!(bits_rlwe_ntt.a_bits.len(), bits_rlwe_ntt.b_bits.len());
    assert_eq!(bits_rlwe_ntt.a_bits.len(), bits_rgsw_c_ntt.a_bits.len());
    assert_eq!(bits_rlwe_ntt.a_bits.len(), bits_rgsw_f_ntt.a_bits.len());

    // 3. Compute the output of ntt form with the RGSW ciphertext and the decomposed bits of ntt form
    let mut output_g_ntt = vec![F::zero(); 1 << num_vars];
    for (a, b, c, f) in izip!(
        &bits_rlwe_ntt.a_bits,
        &bits_rlwe_ntt.b_bits,
        &bits_rgsw_c_ntt.a_bits,
        &bits_rgsw_f_ntt.a_bits
    ) {
        output_g_ntt.iter_mut().enumerate().for_each(|(i, g_i)| {
            *g_i += (a.evaluations[i] * c.evaluations[i]) + (b.evaluations[i] * f.evaluations[i]);
        });
    }

    let mut output_h_ntt = vec![F::zero(); 1 << num_vars];
    for (a, b, c, f) in izip!(
        &bits_rlwe_ntt.a_bits,
        &bits_rlwe_ntt.b_bits,
        &bits_rgsw_c_ntt.b_bits,
        &bits_rgsw_f_ntt.b_bits
    ) {
        output_h_ntt.iter_mut().enumerate().for_each(|(i, h_i)| {
            *h_i += (a.evaluations[i] * c.evaluations[i]) + (b.evaluations[i] * f.evaluations[i]);
        });
    }

    // 4. Compute the output of coefficient form
    // let output_rlwe = RlweCiphertext {
    //     a: Rc::new(DenseMultilinearExtension::from_evaluations_vec(
    //         ntt_info.log_n,
    //         ntt_inverse_transform_normal_order(ntt_info.log_n as u32, &output_g_ntt),
    //     )),
    //     b: Rc::new(DenseMultilinearExtension::from_evaluations_vec(
    //         ntt_info.log_n,
    //         ntt_inverse_transform_normal_order(ntt_info.log_n as u32, &output_h_ntt),
    //     )),
    // };

    let output_rlwe_ntt = RlweCiphertext {
        a: DenseMultilinearExtension::from_evaluations_vec(num_vars, output_g_ntt),
        b: DenseMultilinearExtension::from_evaluations_vec(num_vars, output_h_ntt),
    };

    RlweMultRgswInstance::new(
        num_vars,
        bits_info,
        ntt_info,
        input_rlwe,
        bits_rlwe,
        bits_rlwe_ntt,
        bits_rgsw_c_ntt,
        bits_rgsw_f_ntt,
        output_rlwe_ntt,
        // &output_rlwe,
    )
}

#[test]
fn test_random_rlwe_mult_rgsw() {
    let mut rng = rand::thread_rng();
    let uniform = <FieldUniformSampler<FF>>::new();

    // information used to decompose bits
    let base_len: usize = 2;
    let base: FF = FF::new(1 << base_len);
    let bits_len = <Basis<FF>>::new(base_len as u32).decompose_len();
    let num_vars = 10;
    let bits_info = DecomposedBitsInfo {
        base,
        base_len,
        bits_len,
        num_vars,
        num_instances: 0,
    };

    // information used to perform NTT
    let log_n = num_vars;
    let m = 1 << (log_n + 1);
    let mut ntt_table = Vec::with_capacity(m as usize);
    let root = FF::get_ntt_table(log_n as u32).unwrap().root();
    let mut power = FF::one();
    for _ in 0..m {
        ntt_table.push(power);
        power *= root;
    }
    let ntt_table = Arc::new(ntt_table);
    let ntt_info = NTTInstanceInfo {
        num_vars,
        ntt_table,
        num_ntt: 0,
    };

    // generate random RGSW ciphertext = (bits_rgsw_c_ntt, bits_rgsw_f_ntt) \in RLWE' \times \RLWE'
    let mut bits_rgsw_c_ntt = <RlweCiphertexts<FF>>::new(bits_len);
    let points: Vec<_> = (0..1 << num_vars)
        .map(|_| uniform.sample(&mut rng))
        .collect();
    let coeffs: Vec<_> = (0..1 << num_vars)
        .map(|_| uniform.sample(&mut rng))
        .collect();
    for _ in 0..bits_len {
        bits_rgsw_c_ntt.add_rlwe(
            DenseMultilinearExtension::from_evaluations_slice(log_n, &points),
            DenseMultilinearExtension::from_evaluations_slice(log_n, &points),
        );
    }

    let mut bits_rgsw_f_ntt = <RlweCiphertexts<FF>>::new(bits_len);
    for _ in 0..bits_len {
        bits_rgsw_f_ntt.add_rlwe(
            DenseMultilinearExtension::from_evaluations_slice(log_n, &points),
            DenseMultilinearExtension::from_evaluations_slice(log_n, &points),
        );
    }

    // generate the random RLWE ciphertext
    let input_rlwe = RlweCiphertext {
        a: DenseMultilinearExtension::from_evaluations_slice(log_n, &coeffs),
        b: DenseMultilinearExtension::from_evaluations_slice(log_n, &coeffs),
    };

    // generate all the witness required
    let instance = generate_rlwe_mult_rgsw_instance(
        num_vars,
        input_rlwe,
        (bits_rgsw_c_ntt, bits_rgsw_f_ntt),
        &bits_info,
        &ntt_info,
    );

    let info = instance.info();

    let (kit, recursive_proof) = RlweMultRgswIOP::<FF>::prove(&instance);
    let evals_at_r = instance.evaluate(&kit.randomness);
    let evals_at_u = instance.evaluate(&kit.u);

    let mut wrapper = kit.extract();
    let check = RlweMultRgswIOP::<FF>::verify(
        &mut wrapper,
        &evals_at_r,
        &evals_at_u,
        &info,
        &recursive_proof,
    );

    assert!(check);
}

#[test]
fn test_random_rlwe_mult_rgsw_extension_field() {
    let mut rng = rand::thread_rng();
    let uniform = <FieldUniformSampler<FF>>::new();

    // information used to decompose bits
    let base_len: usize = 2;
    let base: FF = FF::new(1 << base_len);
    let bits_len = <Basis<FF>>::new(base_len as u32).decompose_len();
    let num_vars = 10;
    let bits_info = DecomposedBitsInfo {
        base,
        base_len,
        bits_len,
        num_vars,
        num_instances: 0,
    };

    // information used to perform NTT
    let log_n = num_vars;
    let m = 1 << (log_n + 1);
    let mut ntt_table = Vec::with_capacity(m as usize);
    let root = FF::get_ntt_table(log_n as u32).unwrap().root();
    let mut power = FF::one();
    for _ in 0..m {
        ntt_table.push(power);
        power *= root;
    }
    let ntt_table = Arc::new(ntt_table);
    let ntt_info = NTTInstanceInfo {
        num_vars,
        ntt_table,
        num_ntt: 0,
    };

    // generate random RGSW ciphertext = (bits_rgsw_c_ntt, bits_rgsw_f_ntt) \in RLWE' \times \RLWE'
    let mut bits_rgsw_c_ntt = <RlweCiphertexts<FF>>::new(bits_len);
    let points: Vec<_> = (0..1 << num_vars)
        .map(|_| uniform.sample(&mut rng))
        .collect();
    let coeffs: Vec<_> = (0..1 << num_vars)
        .map(|_| uniform.sample(&mut rng))
        .collect();
    for _ in 0..bits_len {
        bits_rgsw_c_ntt.add_rlwe(
            DenseMultilinearExtension::from_evaluations_slice(log_n, &points),
            DenseMultilinearExtension::from_evaluations_slice(log_n, &points),
        );
    }

    let mut bits_rgsw_f_ntt = <RlweCiphertexts<FF>>::new(bits_len);
    for _ in 0..bits_len {
        bits_rgsw_f_ntt.add_rlwe(
            DenseMultilinearExtension::from_evaluations_slice(log_n, &points),
            DenseMultilinearExtension::from_evaluations_slice(log_n, &points),
        );
    }

    // generate the random RLWE ciphertext
    let input_rlwe = RlweCiphertext {
        a: DenseMultilinearExtension::from_evaluations_slice(log_n, &coeffs),
        b: DenseMultilinearExtension::from_evaluations_slice(log_n, &coeffs),
    };

    // generate all the witness required
    let instance = generate_rlwe_mult_rgsw_instance(
        num_vars,
        input_rlwe,
        (bits_rgsw_c_ntt, bits_rgsw_f_ntt),
        &bits_info,
        &ntt_info,
    );

    let instance_ef = instance.to_ef::<EF>();
    let info = instance_ef.info();

    let (kit, recursive_proof) = RlweMultRgswIOP::<EF>::prove(&instance_ef);
    let evals_at_r = instance.evaluate_ext(&kit.randomness);
    let evals_at_u = instance.evaluate_ext(&kit.u);

    let mut wrapper = kit.extract();
    let check = RlweMultRgswIOP::<EF>::verify(
        &mut wrapper,
        &evals_at_r,
        &evals_at_u,
        &info,
        &recursive_proof,
    );

    assert!(check);
}

#[test]
fn test_snarks() {
    let mut rng = rand::thread_rng();
    let uniform = <FieldUniformSampler<FF>>::new();

    // information used to decompose bits
    let base_len: usize = 2;
    let base: FF = FF::new(1 << base_len);
    let bits_len = <Basis<FF>>::new(base_len as u32).decompose_len();
    let num_vars = 10;
    let bits_info = DecomposedBitsInfo {
        base,
        base_len,
        bits_len,
        num_vars,
        num_instances: 0,
    };

    // information used to perform NTT
    let log_n = num_vars;
    let m = 1 << (log_n + 1);
    let mut ntt_table = Vec::with_capacity(m as usize);
    let root = FF::get_ntt_table(log_n as u32).unwrap().root();
    let mut power = FF::one();
    for _ in 0..m {
        ntt_table.push(power);
        power *= root;
    }
    let ntt_table = Arc::new(ntt_table);
    let ntt_info = NTTInstanceInfo {
        num_vars,
        ntt_table,
        num_ntt: 0,
    };

    // generate random RGSW ciphertext = (bits_rgsw_c_ntt, bits_rgsw_f_ntt) \in RLWE' \times \RLWE'
    let mut bits_rgsw_c_ntt = <RlweCiphertexts<FF>>::new(bits_len);
    let points: Vec<_> = (0..1 << num_vars)
        .map(|_| uniform.sample(&mut rng))
        .collect();
    let coeffs: Vec<_> = (0..1 << num_vars)
        .map(|_| uniform.sample(&mut rng))
        .collect();
    for _ in 0..bits_len {
        bits_rgsw_c_ntt.add_rlwe(
            DenseMultilinearExtension::from_evaluations_slice(log_n, &points),
            DenseMultilinearExtension::from_evaluations_slice(log_n, &points),
        );
    }

    let mut bits_rgsw_f_ntt = <RlweCiphertexts<FF>>::new(bits_len);
    for _ in 0..bits_len {
        bits_rgsw_f_ntt.add_rlwe(
            DenseMultilinearExtension::from_evaluations_slice(log_n, &points),
            DenseMultilinearExtension::from_evaluations_slice(log_n, &points),
        );
    }

    // generate the random RLWE ciphertext
    let input_rlwe = RlweCiphertext {
        a: DenseMultilinearExtension::from_evaluations_slice(log_n, &coeffs),
        b: DenseMultilinearExtension::from_evaluations_slice(log_n, &coeffs),
    };

    // generate all the witness required
    let instance = generate_rlwe_mult_rgsw_instance(
        num_vars,
        input_rlwe,
        (bits_rgsw_c_ntt, bits_rgsw_f_ntt),
        &bits_info,
        &ntt_info,
    );

    let code_spec = ExpanderCodeSpec::new(0.1195, 0.0248, 1.9, BASE_FIELD_BITS, 10);
    <RlweMultRgswSnarks<FF, EF>>::snarks::<Hash, ExpanderCode<FF>, ExpanderCodeSpec>(
        &instance, &code_spec,
    );
}

#[test]
fn test_snarks_with_lookup() {
    let mut rng = rand::thread_rng();
    let uniform = <FieldUniformSampler<FF>>::new();

    // information used to decompose bits
    let base_len: usize = 2;
    let base: FF = FF::new(1 << base_len);
    let bits_len = <Basis<FF>>::new(base_len as u32).decompose_len();
    let num_vars = 10;
    let bits_info = DecomposedBitsInfo {
        base,
        base_len,
        bits_len,
        num_vars,
        num_instances: 0,
    };

    // information used to perform NTT
    let log_n = num_vars;
    let m = 1 << (log_n + 1);
    let mut ntt_table = Vec::with_capacity(m as usize);
    let root = FF::get_ntt_table(log_n as u32).unwrap().root();
    let mut power = FF::one();
    for _ in 0..m {
        ntt_table.push(power);
        power *= root;
    }
    let ntt_table = Arc::new(ntt_table);
    let ntt_info = NTTInstanceInfo {
        num_vars,
        ntt_table,
        num_ntt: 0,
    };

    // generate random RGSW ciphertext = (bits_rgsw_c_ntt, bits_rgsw_f_ntt) \in RLWE' \times \RLWE'
    let mut bits_rgsw_c_ntt = <RlweCiphertexts<FF>>::new(bits_len);
    let points: Vec<_> = (0..1 << num_vars)
        .map(|_| uniform.sample(&mut rng))
        .collect();
    let coeffs: Vec<_> = (0..1 << num_vars)
        .map(|_| uniform.sample(&mut rng))
        .collect();
    for _ in 0..bits_len {
        bits_rgsw_c_ntt.add_rlwe(
            DenseMultilinearExtension::from_evaluations_slice(log_n, &points),
            DenseMultilinearExtension::from_evaluations_slice(log_n, &points),
        );
    }

    let mut bits_rgsw_f_ntt = <RlweCiphertexts<FF>>::new(bits_len);
    for _ in 0..bits_len {
        bits_rgsw_f_ntt.add_rlwe(
            DenseMultilinearExtension::from_evaluations_slice(log_n, &points),
            DenseMultilinearExtension::from_evaluations_slice(log_n, &points),
        );
    }

    // generate the random RLWE ciphertext
    let input_rlwe = RlweCiphertext {
        a: DenseMultilinearExtension::from_evaluations_slice(log_n, &coeffs),
        b: DenseMultilinearExtension::from_evaluations_slice(log_n, &coeffs),
    };

    // generate all the witness required
    let instance = generate_rlwe_mult_rgsw_instance(
        num_vars,
        input_rlwe,
        (bits_rgsw_c_ntt, bits_rgsw_f_ntt),
        &bits_info,
        &ntt_info,
    );

    let code_spec = ExpanderCodeSpec::new(0.1195, 0.0248, 1.9, BASE_FIELD_BITS, 10);
    <RlweMultRgswSnarksOpt<FF, EF>>::snarks::<Hash, ExpanderCode<FF>, ExpanderCodeSpec>(
        &instance, &code_spec, 2,
    );
}<|MERGE_RESOLUTION|>--- conflicted
+++ resolved
@@ -7,11 +7,7 @@
 use pcs::utils::code::{ExpanderCode, ExpanderCodeSpec};
 use rand_distr::Distribution;
 use sha2::Sha256;
-<<<<<<< HEAD
-use std::rc::Rc;
-=======
 use std::sync::Arc;
->>>>>>> 3e19d14a
 use std::vec;
 use zkp::piop::RlweMultRgswSnarksOpt;
 use zkp::piop::{
@@ -518,6 +514,6 @@
 
     let code_spec = ExpanderCodeSpec::new(0.1195, 0.0248, 1.9, BASE_FIELD_BITS, 10);
     <RlweMultRgswSnarksOpt<FF, EF>>::snarks::<Hash, ExpanderCode<FF>, ExpanderCodeSpec>(
-        &instance, &code_spec, 2,
+        &instance, &code_spec, 2
     );
 }