--- conflicted
+++ resolved
@@ -6,19 +6,11 @@
 use pcs::utils::code::{ExpanderCode, ExpanderCodeSpec};
 use rand::prelude::*;
 use sha2::Sha256;
-<<<<<<< HEAD
-use std::rc::Rc;
-use std::vec;
-use zkp::piop::RlweMultRgswSnarksOpt;
-use zkp::piop::{
-    DecomposedBitsInfo, NTTInstanceInfo, RlweCiphertext, RlweCiphertexts, RlweMultRgswInstance,
-=======
 use std::sync::Arc;
 use std::vec;
 use zkp::piop::RlweMultRgswSnarksOpt;
 use zkp::piop::{DecomposedBitsInfo, NTTInstanceInfo, RlweCiphertext,
     RlweCiphertexts, RlweMultRgswInstance,
->>>>>>> 3e19d14a
 };
 
 type FF = BabyBear;
@@ -248,6 +240,6 @@
     //     &instance, &code_spec,
     // );
     <RlweMultRgswSnarksOpt<FF, EF>>::snarks::<Hash, ExpanderCode<FF>, ExpanderCodeSpec>(
-        &instance, &code_spec, 2,
+        &instance, &code_spec, 2
     );
 }