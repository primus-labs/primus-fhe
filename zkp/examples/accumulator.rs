--- conflicted
+++ resolved
@@ -7,21 +7,12 @@
 use pcs::utils::code::{ExpanderCode, ExpanderCodeSpec};
 use rand::prelude::*;
 use sha2::Sha256;
-<<<<<<< HEAD
-use std::rc::Rc;
+use std::sync::Arc;
 use std::vec;
 use zkp::piop::AccumulatorSnarksOpt;
 use zkp::piop::{
     AccumulatorInstance, AccumulatorWitness, DecomposedBitsInfo, NTTInstanceInfo, RlweCiphertext,
     RlweCiphertexts, RlweMultRgswInstance,
-=======
-use std::sync::Arc;
-use std::vec;
-use zkp::piop::AccumulatorSnarksOpt;
-use zkp::piop::{
-    AccumulatorInstance, AccumulatorWitness, DecomposedBitsInfo,
-    NTTInstanceInfo, RlweCiphertext, RlweCiphertexts, RlweMultRgswInstance,
->>>>>>> 3e19d14a
 };
 
 // # Parameters
