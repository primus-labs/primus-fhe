//! PIOP for range check
//! The prover wants to convince that lookups f are all in range
//!
//! <==> \forall x \in H_f, \forall i \in [lookup_num], f_i(x) \in [range]
//!
//! <==> \forall x in H_f, \forall i \in [lookup_num], f_i(x) \in {t(x) | x \in H_t} := {0, 1, 2, ..., range - 1}  
//!      where |H_f| is the size of one lookup and |H_t| is the size of table / range
//!
//! <==> \exists m s.t. \forall y, \sum_{i} \sum_{x \in H_f} 1 / f_i(x) - y = \sum_{x \in H_t} m(x) / t(x) - y
//!
//! <==> \sum_{i} \sum_{x \in H_f} 1 / f_i(x) - r = \sum_{x \in H_t} m(x) / t(x) - r
//!      where r is a random challenge from verifier (a single random element since y is a single variable)
//!
//! <==> \sum_{x \in H_f} \sum_{i \in [block_num]} h_i(x) = \sum_{x \in H_t} h_t(x)
//!      \forall i \in [block_num] \forall x \in H_f, h(x) * \prod_{j \in [block_size]}(f_j(x) - r) = \sum_{i \in [block_size]} \prod_{j \in [block_size], j != i} (f_j(x) - r)
//!      \forall x \in H_t, h_t(x) * (t(x) - r) = m(x)
//!
//! <==> \sum_{x \in H_f} \sum_{i \in [block_num]} h_i(x) = c_sum
//!      \sum_{x \in H_t} h_t(x) = c_sum
//!      \sum_{x \in H_f} \sum_{i \in [block_num]} eq(x, u) * (h(x) * \prod_{j \in [block_size]}(f_j(x) - r) - r * \sum_{i \in [block_size]} \prod_{j \in [block_size], j != i} (f_j(x) - r)) = 0
//!      \sum_{x \in H_t} eq(x, u) * (h_t(x) * (t(x) - r) - m(x)) = 0
//!      where u is a random challenge given from verifier (a vector of random element) and c_sum is some constant
//!
//! <==> \sum_{x \in H_f} \sum_{i \in [block_num]} h_i(x)
//!                     + \sum_{i \in [block_num]} eq(x, u) * (h(x) * \prod_{j \in [block_size]}(f_j(x) - r) - r * \sum_{i \in [block_size]} \prod_{j \in [block_size], j != i} (f_j(x) - r))
//!                     = c_sum
//!      \sum_{x \in H_t} h_t(x)
//!                     + eq(x, u) * (h_t(x) * (t(x) - r) - m(x))
//!                     = c_sum
//!      where u is a random challenge given from verifier (a vector of random element) and c_sum is some constant

use crate::sumcheck::{verifier::SubClaim, MLSumcheck, ProofWrapper, SumcheckKit};
use crate::utils::{
    batch_inverse, eval_identity_function, gen_identity_evaluations, print_statistic,
    verify_oracle_relation,
};
use algebra::{
    utils::Transcript, AbstractExtensionField, AsFrom, DenseMultilinearExtension, Field,
    ListOfProductsOfPolynomials, MultilinearExtension,
};
use core::fmt;
use pcs::{
    multilinear::brakedown::BrakedownPCS,
    utils::code::{LinearCode, LinearCodeSpec},
    utils::hash::Hash,
    PolynomialCommitmentScheme,
};
use serde::{Deserialize, Serialize};
use std::collections::HashMap;
use std::marker::PhantomData;
use std::rc::Rc;
use std::time::Instant;

/// SNARKs for range check in [T] := [0, T-1]
pub struct Lookup<F: Field>(PhantomData<F>);

/// Stores the parameters used for range check in [T] and the public info for verifier.
#[derive(Clone, Serialize)]
pub struct LookupInstanceInfo {
    /// number of variables for lookups
    pub num_vars: usize,
    /// number of batches
    pub num_batch: usize,
    /// block size
    pub block_size: usize,
    /// residual size
    pub residual_size: usize,
    /// number of blocks
    pub block_num: usize,
}

impl fmt::Display for LookupInstanceInfo {
    fn fmt(&self, f: &mut std::fmt::Formatter<'_>) -> std::fmt::Result {
        write!(
            f,
            "instances of Lookup: num_vars = {}, num_batch = {}, block_size = {}",
            self.num_vars, self.num_batch, self.block_size,
        )
    }
}

/// Stores the parameters used for range check in [T] and the inputs and witness for prover.
pub struct LookupInstance<F: Field> {
    /// number of variables for lookups i.e. the size of log(|F|)
    pub num_vars: usize,
    /// block num
    pub block_num: usize,
    /// block_size
    pub block_size: usize,
    /// residual size
    pub residual_size: usize,
    /// inputs f
<<<<<<< HEAD
    pub batch_f: Vec<Rc<DenseMultilinearExtension<F>>>,
    /// inputs table
    pub table: Rc<DenseMultilinearExtension<F>>,
    /// intermediate oracle h
    pub blocks: Vec<Rc<DenseMultilinearExtension<F>>>,
    /// intermediate oracle m
    pub freq: Rc<DenseMultilinearExtension<F>>,
=======
    pub f_vec: Vec<DenseMultilinearExtension<F>>,
    /// inputs t
    pub t: DenseMultilinearExtension<F>,
    /// intermediate oracle h
    pub h_vec: Vec<DenseMultilinearExtension<F>>,
    /// intermediate oracle m
    pub m: DenseMultilinearExtension<F>,
>>>>>>> 3e19d14a
}

impl<F: Field> LookupInstance<F> {
    /// Extract the information of range check for verification
    #[inline]
    pub fn info(&self) -> LookupInstanceInfo {
        let column_num = self.batch_f.len() + 1;
        LookupInstanceInfo {
            num_vars: self.num_vars,
            num_batch: self.batch_f.len(),
            block_size: self.block_size,
            block_num: column_num / self.block_size,
            residual_size: column_num % self.block_size,
        }
    }

    /// Construct an empty instance
    #[inline]
    pub fn new(num_vars: usize, table: DenseMultilinearExtension<F>, block_size: usize) -> Self {
        assert_eq!(table.num_vars, num_vars);
        Self {
            num_vars,
            block_num: 0,
            block_size,
            residual_size: 0,
<<<<<<< HEAD
            batch_f: Vec::new(),
            table: table.clone(),
            blocks: Vec::new(),
            freq: Default::default(),
        }
    }

    /// Construct a new instance from slice
    #[inline]
    pub fn from_slice_pure(
        num_vars: usize,
        f_vec: &[Rc<DenseMultilinearExtension<F>>],
        t: Rc<DenseMultilinearExtension<F>>,
        m: Rc<DenseMultilinearExtension<F>>,
=======
            f_vec: Vec::new(),
            t: table,
            h_vec: Vec::new(),
            m: Default::default(),
        }
    }

    /// append
    #[inline]
    pub fn append_f(&mut self, bits: &[DenseMultilinearExtension<F>]) {
        self.f_vec.extend(bits.to_owned());
    }

    /// finish
    #[inline]
    pub fn finish_instance(&mut self) {
        let num_vars = self.num_vars;
        let column_num = self.f_vec.len() + 1;

        let m_evaluations: Vec<F> = self
            .t
            .iter()
            .map(|t_item| {
                let m_f_vec = self.f_vec.iter().fold(F::zero(), |acc, f| {
                    let m_f: usize = f
                        .evaluations
                        .iter()
                        .filter(|&f_item| f_item == t_item)
                        .count();
                    let m_f: F = F::new(F::Value::as_from(m_f as f64));
                    acc + m_f
                });

                let m_t = self
                    .t
                    .evaluations
                    .iter()
                    .filter(|&t_item2| t_item2 == t_item)
                    .count();
                let m_t: F = F::new(F::Value::as_from(m_t as f64));

                m_f_vec / m_t
            })
            .collect();

        let m = DenseMultilinearExtension::from_evaluations_slice(num_vars, &m_evaluations);

        // compute the remaining values
        self.m = m;
        self.block_num = column_num / self.block_size;
        self.residual_size = column_num % self.block_size;
    }

    /// new with randomness
    #[inline]
    pub fn new_with_r(
        f_vec: &[DenseMultilinearExtension<F>],
        t: DenseMultilinearExtension<F>,
>>>>>>> 3e19d14a
        block_size: usize,
    ) -> Self {
        let column_num = f_vec.len() + 1;
        Self {
            num_vars,
            block_num: column_num / block_size,
            block_size,
            residual_size: column_num % block_size,
            batch_f: f_vec.to_vec(),
            table: t,
            blocks: Default::default(),
            freq: m,
        }
    }

    /// Construct a new instance from slice
    #[inline]
    pub fn from_slice(
        f_vec: &[DenseMultilinearExtension<F>],
        t: DenseMultilinearExtension<F>,
        block_size: usize,
    ) -> Self {
        let num_vars = f_vec[0].num_vars;
        let column_num = f_vec.len() + 1;

        let mut m_table = HashMap::new();
        let mut table = HashMap::new();

        t.evaluations.iter().for_each(|&t| {
            m_table
                .entry(t)
                .and_modify(|counter| *counter += 1usize)
                .or_insert(1);
            table.insert(t, 0usize);
        });

        f_vec.iter().for_each(|f| {
            assert_eq!(f.num_vars, num_vars);
            f.evaluations.iter().for_each(|&x| {
                table.entry(x).and_modify(|counter| *counter += 1);
            })
        });

        let m_evaluations: Vec<F> = t
            .evaluations
            .iter()
            .map(|t| {
                let m_f = table[t];
                let m_t = m_table[t];

                let m_f = F::new(F::Value::as_from(m_f as f64));
                let m_t = F::new(F::Value::as_from(m_t as f64));

                m_f / m_t
            })
            .collect();

        let m = DenseMultilinearExtension::from_evaluations_slice(num_vars, &m_evaluations);
        Self {
            num_vars,
            block_num: column_num / block_size,
            block_size,
            residual_size: column_num % block_size,
            batch_f: f_vec.to_vec(),
            table: t,
            blocks: Default::default(),
            freq: m,
        }
    }

    /// Construct a EF version
    pub fn to_ef<EF: AbstractExtensionField<F>>(&self) -> LookupInstance<EF> {
        LookupInstance::<EF> {
            num_vars: self.num_vars,
            block_num: self.block_num,
            block_size: self.block_size,
            residual_size: self.residual_size,
<<<<<<< HEAD
            batch_f: self.batch_f.iter().map(|x| Rc::new(x.to_ef())).collect(),
            table: Rc::new(self.table.to_ef()),
            blocks: Default::default(),
            freq: Rc::new(self.freq.to_ef()),
=======
            f_vec: self.f_vec.iter().map(|x| x.to_ef()).collect(),
            t: self.t.to_ef(),
            h_vec: Default::default(),
            m: self.m.to_ef(),
>>>>>>> 3e19d14a
        }
    }

    /// Return the number of small polynomials used in IOP
    #[inline]
    pub fn num_first_oracles(&self) -> usize {
        self.batch_f.len() + 2
    }

    /// Return the log of the number of small polynomials used in IOP
    #[inline]
    pub fn log_num_first_oracles(&self) -> usize {
        self.num_first_oracles().next_power_of_two().ilog2() as usize
    }

    /// Return the number of small polynomials used in IOP
    #[inline]
    pub fn num_second_oracles(&self) -> usize {
        self.block_num + if self.residual_size != 0 { 1 } else { 0 }
    }

    /// Return the log of the number of small polynomials used in IOP
    #[inline]
    pub fn log_num_second_oracles(&self) -> usize {
        self.num_second_oracles().next_power_of_two().ilog2() as usize
    }

    /// Pack all the involved small polynomials into a single vector of evaluations without padding zeros.
    pub fn pack_first_mles(&self) -> Vec<F> {
        // arrangement: f | t | m
        self.batch_f
            .iter()
            .flat_map(|x| x.iter())
            .chain(self.table.iter())
            .chain(self.freq.iter())
            .copied()
            .collect::<Vec<F>>()
    }

    /// Pack all the involved small polynomials into a single vector of evaluations without padding zeros.
    pub fn pack_second_mles(&self) -> Vec<F> {
        // arrangement: h
        self.blocks
            .iter()
            .flat_map(|x| x.iter())
            .copied()
            .collect::<Vec<F>>()
    }

    /// Generate the oracle to be committed that is composed of all the small oracles used in IOP.
    /// The evaluations of this oracle is generated by the evaluations of all mles and the padded zeros.
    /// The arrangement of this oracle should be consistent to its usage in verifying the subclaim.
    pub fn generate_first_oracle(&self) -> DenseMultilinearExtension<F> {
        let num_vars_added = self.log_num_first_oracles();
        let num_vars = self.num_vars + num_vars_added;
        let num_zeros_padded =
            ((1 << num_vars_added) - self.num_first_oracles()) * (1 << self.num_vars);

        // arrangement: all values||all decomposed bits||padded zeros
        let mut evals = self.pack_first_mles();
        evals.append(&mut vec![F::zero(); num_zeros_padded]);
        <DenseMultilinearExtension<F>>::from_evaluations_vec(num_vars, evals)
    }

    /// generate second oracle
    pub fn generate_second_oracle(&mut self) -> DenseMultilinearExtension<F> {
        let num_vars_added = self.log_num_second_oracles();
        let num_vars = self.num_vars + num_vars_added;
        let num_zeros_padded =
            ((1 << num_vars_added) - self.num_second_oracles()) * (1 << self.num_vars);

        // arrangement: all values||all decomposed bits||padded zeros
        let mut evals = self.pack_second_mles();
        evals.append(&mut vec![F::zero(); num_zeros_padded]);
        <DenseMultilinearExtension<F>>::from_evaluations_vec(num_vars, evals)
    }

    /// generate_h_vec
    pub fn generate_h_vec(&mut self, random_value: F) {
        let num_vars = self.num_vars;

        // integrate t into columns
        let mut ft_vec = self.batch_f.clone();
        ft_vec.push(self.table.clone());

        // construct shifted columns: (f(x) - r)
        let shifted_ft_vec: Vec<DenseMultilinearExtension<F>> = ft_vec
            .iter()
            .map(|f| {
                let evaluations = f.evaluations.iter().map(|x| *x - random_value).collect();
                DenseMultilinearExtension::from_evaluations_vec(num_vars, evaluations)
            })
            .collect();
        // construct inversed shifted columns: 1 / (f(x) - r)
        let mut inversed_shifted_ft_evaluation_vec = batch_inverse(
            &shifted_ft_vec
                .iter()
                .flat_map(|f| f.iter())
                .cloned()
                .collect::<Vec<F>>(),
        );

        let total_size = inversed_shifted_ft_evaluation_vec.len();
        inversed_shifted_ft_evaluation_vec[(total_size - (1 << num_vars))..]
            .iter_mut()
            .zip(self.freq.evaluations.iter())
            .for_each(|(inverse_shifted_t, m)| {
                *inverse_shifted_t *= -(*m);
            });

        let chunks =
            inversed_shifted_ft_evaluation_vec.chunks_exact(self.block_size * (1 << num_vars));

        let residual = chunks.remainder();

        // construct blocked columns
        let mut h_vec: Vec<DenseMultilinearExtension<F>> = chunks
            .map(|block| {
                DenseMultilinearExtension::from_evaluations_vec(
                    num_vars,
                    block.chunks_exact(1 << num_vars).fold(
                        vec![F::zero(); 1 << num_vars],
                        |mut h_evaluations, inversed_shifted_f| {
                            inversed_shifted_f
                                .iter()
                                .enumerate()
                                .for_each(|(idx, &val)| {
                                    h_evaluations[idx] += val;
                                });
                            h_evaluations
                        },
                    ),
                )
            })
            .collect();

        let h_residual = DenseMultilinearExtension::from_evaluations_vec(
            num_vars,
            residual.chunks_exact(1 << num_vars).fold(
                vec![F::zero(); 1 << num_vars],
                |mut acc, f| {
                    f.iter().enumerate().for_each(|(i, &val)| {
                        acc[i] += val;
                    });
                    acc
                },
            ),
        );

        if self.residual_size != 0 {
            h_vec.push(h_residual)
        };

        self.blocks = h_vec;
    }

    /// Evaluate at a random point defined over Field
    #[inline]
    pub fn evaluate(&self, point: &[F]) -> LookupInstanceEval<F> {
<<<<<<< HEAD
        LookupInstanceEval::<F> {
            f_vec: self.batch_f.iter().map(|x| x.evaluate(point)).collect(),
            t: self.table.evaluate(point),
            h_vec: self.blocks.iter().map(|x| x.evaluate(point)).collect(),
            m: self.freq.evaluate(point),
        }
=======
        let mut f_vec = vec![];
        let mut h_vec = vec![];
        let mut t = F::zero();
        let mut m = F::zero();
        rayon::scope(|s| {
            s.spawn(|_| f_vec = self.f_vec.iter().map(|x| x.evaluate(point)).collect());
            s.spawn(|_| h_vec = self.h_vec.iter().map(|x| x.evaluate(point)).collect());
            s.spawn(|_| t = self.t.evaluate(point));
            s.spawn(|_| m = self.m.evaluate(point));
        });

        LookupInstanceEval::<F> { f_vec, t, h_vec, m }
>>>>>>> 3e19d14a
    }

    /// Evaluate at a random point defined over Extension Field
    #[inline]
    pub fn evaluate_ext<EF: AbstractExtensionField<F>>(
        &self,
        point: &[EF],
    ) -> LookupInstanceEval<EF> {
        LookupInstanceEval::<EF> {
            f_vec: self.batch_f.iter().map(|x| x.evaluate_ext(point)).collect(),
            t: self.table.evaluate_ext(point),
            h_vec: self.blocks.iter().map(|x| x.evaluate_ext(point)).collect(),
            m: self.freq.evaluate_ext(point),
        }
    }
}

/// Evaluations at a random point
pub struct LookupInstanceEval<F: Field> {
    /// f_vec
    pub f_vec: Vec<F>,
    /// t
    pub t: F,
    /// h_vec
    pub h_vec: Vec<F>,
    /// m
    pub m: F,
}

impl<F: Field> LookupInstanceEval<F> {
    /// Return the number of small polynomials used in IOP
    #[inline]
    pub fn num_first_oracles(&self) -> usize {
        self.f_vec.len() + 2
    }

    /// Return the log of the number of small polynomials used in IOP
    #[inline]
    pub fn log_num_first_oracles(&self) -> usize {
        self.num_first_oracles().next_power_of_two().ilog2() as usize
    }

    /// Return the number of small polynomials used in IOP
    #[inline]
    pub fn num_second_oracles(&self) -> usize {
        self.h_vec.len()
    }

    /// Return the log of the number of small polynomials used in IOP
    #[inline]
    pub fn log_num_second_oracles(&self) -> usize {
        self.num_second_oracles().next_power_of_two().ilog2() as usize
    }

    /// Flatten all evals into a vector with the same arrangement of the committed polynomial
    #[inline]
    pub fn first_flatten(&self) -> Vec<F> {
        let mut res: Vec<F> = Vec::new();
        res.extend(self.f_vec.iter().copied());
        res.push(self.t);
        res.push(self.m);
        res
    }
}

// execute sumcheck for
// \sum_{x \in H_f}
//                  r * \sum_{i \in [block_num]} h_i(x)
//                + \sum_{i \in [block_num]} eq(x, u) * (h(x) * \prod_{j \in [block_size]}(f_j(x) - r) - \sum_{i \in [block_size]} \prod_{j \in [block_size], j != i} (f_j(x) - r))
//                = c_sum
impl<F: Field + Serialize> Lookup<F> {
    /// random combine
    pub fn sample_coins(trans: &mut Transcript<F>, instance: &LookupInstance<F>) -> Vec<F> {
        trans.get_vec_challenge(
            b"randomness to combine sumcheck protocols",
            instance.block_num + if instance.residual_size != 0 { 1 } else { 0 },
        )
    }

    /// return the number of coins used in this IOP
    pub fn num_coins(info: &LookupInstanceInfo) -> usize {
        info.block_num + if info.residual_size != 0 { 1 } else { 0 }
    }

    /// verifier challenges.
    pub fn prove(instance: &mut LookupInstance<F>) -> SumcheckKit<F> {
        let mut trans = Transcript::<F>::new();

        let random_value = trans.get_challenge(b"random point used to generate the second oracle");

        instance.generate_h_vec(random_value);

        let u = trans.get_vec_challenge(
            b"random point used to instantiate sumcheck protocol",
            instance.num_vars,
        );

        let mut randomness = Self::sample_coins(&mut trans, instance);
        randomness.push(random_value);

        let eq_at_u = Rc::new(gen_identity_evaluations(&u));

        let mut poly = ListOfProductsOfPolynomials::<F>::new(instance.num_vars);

        Self::prove_as_subprotocol(&randomness, &mut poly, instance, &eq_at_u);

        let (proof, state) = MLSumcheck::prove_as_subprotocol(&mut trans, &poly)
            .expect("fail to prove the sumcheck protocol");

        SumcheckKit {
            proof,
            info: poly.info(),
            claimed_sum: F::zero(),
            randomness: state.randomness,
            u,
        }
    }

    /// Prove bit decomposition given the decomposed bits as prover key.
    /// This function does the same thing as `prove`, but it uses a `Fiat-Shamir RNG` as the transcript/to generate the
    /// verifier challenges.
    pub fn prove_as_subprotocol(
        randomness: &[F],
        poly: &mut ListOfProductsOfPolynomials<F>,
        instance: &LookupInstance<F>,
        eq_at_u: &Rc<DenseMultilinearExtension<F>>,
    ) {
        let num_vars = instance.num_vars;
        let random_combine = &randomness[0..randomness.len() - 1];
        let random_value = randomness[randomness.len() - 1];

        // integrate t into columns
        let mut ft_vec = instance.batch_f.clone();
        ft_vec.push(instance.table.clone());

        // construct shifted columns: (f(x) - r)
        let shifted_ft_vec: Vec<Rc<DenseMultilinearExtension<F>>> = ft_vec
            .iter()
            .map(|f| {
                let evaluations = f.evaluations.iter().map(|x| *x - random_value).collect();
                Rc::new(DenseMultilinearExtension::from_evaluations_vec(
                    num_vars,
                    evaluations,
                ))
            })
            .collect();

        // construct poly
<<<<<<< HEAD
        for ((i, h), u_coef) in instance
            .blocks
            .iter()
            .enumerate()
            .zip(random_combine.iter())
        {
            let product = vec![h.clone()];
=======
        for ((i, h), u_coef) in instance.h_vec.iter().enumerate().zip(random_combine.iter()) {
            let product = vec![Rc::new(h.clone())];
>>>>>>> 3e19d14a
            let op_coef = vec![(F::one(), F::zero())];
            poly.add_product_with_linear_op(product, &op_coef, F::one());

            let is_last_block = i == instance.blocks.len() - 1;

            let this_block_size = if is_last_block && (instance.residual_size != 0) {
                instance.residual_size
            } else {
                instance.block_size
            };

            let block =
                &shifted_ft_vec[i * instance.block_size..i * instance.block_size + this_block_size];

            let mut id_op_coef = vec![(F::one(), F::zero()); this_block_size + 2];

            let mut product = block.to_vec();
            product.extend(vec![eq_at_u.clone(), Rc::new(h.clone())]);
            poly.add_product_with_linear_op(product, &id_op_coef, *u_coef);

            id_op_coef.pop();
            id_op_coef.pop();

            for j in 0..this_block_size {
                let mut product = block.to_vec();
                product[j] = eq_at_u.clone();
                if is_last_block && (j == this_block_size - 1) {
                    id_op_coef.push((-F::one(), F::zero()));
<<<<<<< HEAD
                    product.push(instance.freq.clone());
=======
                    product.push(Rc::new(instance.m.clone()));
>>>>>>> 3e19d14a
                }

                poly.add_product_with_linear_op(product, &id_op_coef, -*u_coef);
            }
        }
    }

    /// verify
    pub fn verify(
        wrapper: &ProofWrapper<F>,
        evals: &LookupInstanceEval<F>,
        info: &LookupInstanceInfo,
    ) -> bool {
        let mut trans = Transcript::new();

        let random_value = trans.get_challenge(b"random point used to generate the second oracle");

        let u = trans.get_vec_challenge(
            b"random point used to instantiate sumcheck protocol",
            info.num_vars,
        );

        // randomness to combine sumcheck protocols
        let mut randomness = trans.get_vec_challenge(
            b"randomness to combine sumcheck protocols",
            Self::num_coins(info),
        );
        randomness.push(random_value);

        let mut subclaim =
            MLSumcheck::verify_as_subprotocol(&mut trans, &wrapper.info, F::zero(), &wrapper.proof)
                .expect("fail to verify the sumcheck protocol");
        let eq_at_u_r = eval_identity_function(&u, &subclaim.point);

        if !Self::verify_as_subprotocol(&randomness, &mut subclaim, evals, info, eq_at_u_r) {
            return false;
        }

        subclaim.expected_evaluations == F::zero()
    }

    /// Verify addition in Zq
    pub fn verify_as_subprotocol(
        randomness: &[F],
        subclaim: &mut SubClaim<F>,
        evals: &LookupInstanceEval<F>,
        info: &LookupInstanceInfo,
        eq_at_u_r: F,
    ) -> bool {
        let random_combine = &randomness[0..randomness.len() - 1];
        let random_value = randomness[randomness.len() - 1];

        let mut ft_vec = evals.f_vec.clone();
        ft_vec.push(evals.t);
        let h_vec = &evals.h_vec;
        let m_eval = evals.m;

        let chunks = ft_vec.chunks_exact(info.block_size);
        let residual = Some(chunks.remainder()).into_iter();

        let mut eval = F::zero();
        for (i, ((h_eval, f_block), r_k)) in h_vec
            .iter()
            .zip(chunks.chain(residual))
            .zip(random_combine.iter())
            .enumerate()
        {
            let is_last_block = i == (h_vec.len() - 1);
            //let h_eval = h.evaluate(point);

            let shifted_f_eval_block: Vec<F> = f_block.iter().map(|f| *f - random_value).collect();

            let sum_of_products: F = (0..shifted_f_eval_block.len())
                .map(|idx: usize| {
                    shifted_f_eval_block
                        .iter()
                        .enumerate()
                        .fold(F::one(), |acc, (i, x)| {
                            let mut mult = F::one();
                            if i != idx {
                                mult *= x;
                            }
                            if is_last_block
                                && (idx == shifted_f_eval_block.len() - 1)
                                && (i == shifted_f_eval_block.len() - 1)
                            {
                                mult *= -m_eval;
                            }
                            acc * mult
                        })
                })
                .fold(F::zero(), |acc, x| acc + x);

            let product = shifted_f_eval_block.iter().fold(F::one(), |acc, x| acc * x);

            eval += *h_eval + eq_at_u_r * r_k * (*h_eval * product - sum_of_products);
        }

        subclaim.expected_evaluations -= eval;

        true
    }
}

/// SNARKs for lookup compiled with PCS
pub struct LookupSnarks<F: Field, EF: AbstractExtensionField<F>>(PhantomData<F>, PhantomData<EF>);

impl<F, EF> LookupSnarks<F, EF>
where
    F: Field + Serialize,
    EF: AbstractExtensionField<F> + Serialize + for<'de> Deserialize<'de>,
{
    /// Complied with PCS to get SNARKs
    pub fn snarks_<H, C, S>(instance: &LookupInstance<F>, code_spec: &S)
    where
        H: Hash + Sync + Send,
        C: LinearCode<F> + Serialize + for<'de> Deserialize<'de>,
        S: LinearCodeSpec<F, Code = C> + Clone,
    {
        let instance_info = instance.info();
        println!("Prove {instance_info}\n");
        // This is the actual polynomial to be committed for prover, which consists of all the required small polynomials in the IOP and padded zero polynomials.
        let committed_poly = instance.generate_first_oracle();
        // 1. Use PCS to commit the above polynomial.
        let start = Instant::now();
        let pp =
            BrakedownPCS::<F, H, C, S, EF>::setup(committed_poly.num_vars, Some(code_spec.clone()));
        let setup_time = start.elapsed().as_millis();

        let start = Instant::now();
        let (comm, comm_state) = BrakedownPCS::<F, H, C, S, EF>::commit(&pp, &committed_poly);
        let commit_time = start.elapsed().as_millis();

        // 2. Prover generates the proof
        let prover_start = Instant::now();
        let mut iop_proof_size = 0;
        let mut prover_trans = Transcript::<EF>::new();
        // Convert the original instance into an instance defined over EF
        let instance_ef = instance.to_ef::<EF>();
        let instance_info = instance_ef.info();

        // 2.1 Generate the random point to instantiate the sumcheck protocol
        let prover_u = prover_trans.get_vec_challenge(
            b"random point used to instantiate sumcheck protocol",
            instance.num_vars,
        );
        let eq_at_u = Rc::new(gen_identity_evaluations(&prover_u));

        // 2.2 Construct the polynomial and the claimed sum to be proved in the sumcheck protocol
        let mut sumcheck_poly = ListOfProductsOfPolynomials::<EF>::new(instance.num_vars);
        let claimed_sum = EF::zero();
        let prover_randomness = Lookup::sample_coins(&mut prover_trans, &instance_ef);
        Lookup::prove_as_subprotocol(
            &prover_randomness,
            &mut sumcheck_poly,
<<<<<<< HEAD
            &instance_ef,
=======
            &mut instance_ef,
>>>>>>> 3e19d14a
            &eq_at_u,
        );

        let poly_info = sumcheck_poly.info();

        // 2.3 Generate proof of sumcheck protocol
        let (sumcheck_proof, sumcheck_state) =
            <MLSumcheck<EF>>::prove_as_subprotocol(&mut prover_trans, &sumcheck_poly)
                .expect("Proof generated in Addition In Zq");
        iop_proof_size += bincode::serialize(&sumcheck_proof).unwrap().len();
        let iop_prover_time = prover_start.elapsed().as_millis();

        // 2.4 Compute all the evaluations of these small polynomials used in IOP over the random point returned from the sumcheck protocol
        let start = Instant::now();
        let evals = instance.evaluate_ext(&sumcheck_state.randomness);

        // 2.5 Reduce the proof of the above evaluations to a single random point over the committed polynomial
        let mut requested_point = sumcheck_state.randomness.clone();
        requested_point.extend(&prover_trans.get_vec_challenge(
            b"random linear combination for evaluations of oracles",
            instance.log_num_first_oracles(),
        ));
        let oracle_eval = committed_poly.evaluate_ext(&requested_point);

        // 2.6 Generate the evaluation proof of the requested point
        let eval_proof = BrakedownPCS::<F, H, C, S, EF>::open(
            &pp,
            &comm,
            &comm_state,
            &requested_point,
            &mut prover_trans,
        );
        let pcs_open_time = start.elapsed().as_millis();

        // 3. Verifier checks the proof
        let verifier_start = Instant::now();
        let mut verifier_trans = Transcript::<EF>::new();

        // 3.1 Generate the random point to instantiate the sumcheck protocol
        let verifier_u = verifier_trans.get_vec_challenge(
            b"random point used to instantiate sumcheck protocol",
            instance.num_vars,
        );

        // 3.2 Generate the randomness used to randomize all the sub-sumcheck protocols
        let verifier_randomness = verifier_trans.get_vec_challenge(
            b"randomness to combine sumcheck protocols",
            <Lookup<EF>>::num_coins(&instance_info),
        );

        // 3.3 Check the proof of the sumcheck protocol
        let mut subclaim = <MLSumcheck<EF>>::verify_as_subprotocol(
            &mut verifier_trans,
            &poly_info,
            claimed_sum,
            &sumcheck_proof,
        )
        .expect("Verify the sumcheck proof generated in Lookup");
        let eq_at_u_r = eval_identity_function(&verifier_u, &subclaim.point);

        // 3.4 Check the evaluation over a random point of the polynomial proved in the sumcheck protocol using evaluations over these small oracles used in IOP
        let check_subcliam = Lookup::<EF>::verify_as_subprotocol(
            &verifier_randomness,
            &mut subclaim,
            &evals,
            &instance_info,
            eq_at_u_r,
        );
        assert!(check_subcliam && subclaim.expected_evaluations == EF::zero());
        let iop_verifier_time = verifier_start.elapsed().as_millis();

        // 3.5 and also check the relation between these small oracles and the committed oracle
        let start = Instant::now();
        let mut pcs_proof_size = 0;
        let flatten_evals = evals.first_flatten();
        let oracle_randomness = verifier_trans.get_vec_challenge(
            b"random linear combination for evaluations of oracles",
            evals.log_num_first_oracles(),
        );
        let check_oracle = verify_oracle_relation(&flatten_evals, oracle_eval, &oracle_randomness);
        assert!(check_oracle);

        // 3.5 Check the evaluation of a random point over the committed oracle
        let check_pcs = BrakedownPCS::<F, H, C, S, EF>::verify(
            &pp,
            &comm,
            &requested_point,
            oracle_eval,
            &eval_proof,
            &mut verifier_trans,
        );
        assert!(check_pcs);
        let pcs_verifier_time = start.elapsed().as_millis();
        pcs_proof_size += bincode::serialize(&eval_proof).unwrap().len()
            + bincode::serialize(&flatten_evals).unwrap().len();

        // 4. print statistic
        print_statistic(
            iop_prover_time + pcs_open_time,
            iop_verifier_time + pcs_verifier_time,
            iop_proof_size + pcs_proof_size,
            iop_prover_time,
            iop_verifier_time,
            iop_proof_size,
            committed_poly.num_vars,
            instance.num_first_oracles(),
            instance.num_vars,
            setup_time,
            commit_time,
            pcs_open_time,
            pcs_verifier_time,
            pcs_proof_size,
        );
    }

    /// Complied with PCS to get SNARKs
    pub fn snarks<H, C, S>(instance: &LookupInstance<F>, code_spec: &S)
    where
        H: Hash + Sync + Send,
        C: LinearCode<F> + Serialize + for<'de> Deserialize<'de>,
        S: LinearCodeSpec<F, Code = C> + Clone,
    {
        let instance_info = instance.info();
        println!("Prove {instance_info}\n");

        let mut prover_trans = Transcript::<EF>::new();

        // 1. First PCS

        // Construct poly
        let first_committed_poly = instance.generate_first_oracle();
        // setup
        let start = Instant::now();
        let first_pp = BrakedownPCS::<F, H, C, S, EF>::setup(
            first_committed_poly.num_vars,
            Some(code_spec.clone()),
        );
        let first_setup_time = start.elapsed().as_millis();
        // commit
        let start = Instant::now();
        let (first_comm, first_comm_state) =
            BrakedownPCS::<F, H, C, S, EF>::commit(&first_pp, &first_committed_poly);
        let first_commit_time = start.elapsed().as_millis();

        // 2. Second PCS

        // Convert the original instance into an instance defined over EF
        let mut instance_ef = instance.to_ef::<EF>();
        let instance_info = instance_ef.info();

        // Construct poly
        let random_value =
            prover_trans.get_challenge(b"random point used to generate the second oracle");
        instance_ef.generate_h_vec(random_value);
        // let second_committed_poly = instance_ef.generate_second_oracle();
        // Setup
        // let start = Instant::now();
        // let _second_pp = BrakedownPCS::<F, H, C, S, EF>::setup(
        //     second_committed_poly.num_vars,
        //     Some(code_spec.clone()),
        // );
        // let second_setup_time = start.elapsed().as_millis();
        // Commit
        // let start = Instant::now();
        // let (second_comm, second_comm_state) =
        //     BrakedownPCS::<F, H, C, S, EF>::commit(&pp, &second_committed_poly);
        // let second_commit_time = start.elapsed().as_millis();

        // 3. Prover generates the proof
        let prover_start = Instant::now();
        let mut iop_proof_size = 0;

        // 3.1 Generate the random point to instantiate the sumcheck protocol
        let prover_u = prover_trans.get_vec_challenge(
            b"random point used to instantiate sumcheck protocol",
            instance.num_vars,
        );
        let eq_at_u = Rc::new(gen_identity_evaluations(&prover_u));

        // 3.2 Construct the polynomial and the claimed sum to be proved in the sumcheck protocol
        let mut sumcheck_poly = ListOfProductsOfPolynomials::<EF>::new(instance.num_vars);
        let claimed_sum = EF::zero();

        let mut randomness = Lookup::sample_coins(&mut prover_trans, &instance_ef);
        randomness.push(random_value);

        Lookup::prove_as_subprotocol(&randomness, &mut sumcheck_poly, &instance_ef, &eq_at_u);
        let poly_info = sumcheck_poly.info();

        // 3.3 Generate proof of sumcheck protocol
        let (sumcheck_proof, sumcheck_state) =
            <MLSumcheck<EF>>::prove_as_subprotocol(&mut prover_trans, &sumcheck_poly)
                .expect("Proof generated in Lookup");

        iop_proof_size += bincode::serialize(&sumcheck_proof).unwrap().len();
        let iop_prover_time = prover_start.elapsed().as_millis();

        // 3.4 Compute all the evaluations of these small polynomials used in IOP over the random point returned from the sumcheck protocol
        let start = Instant::now();
        let evals = instance_ef.evaluate(&sumcheck_state.randomness);

        // 3.5 Reduce the proof of the above evaluations to a single random point over the committed polynomial
        let mut first_requested_point = sumcheck_state.randomness.clone();
        first_requested_point.extend(&prover_trans.get_vec_challenge(
            b"random linear combination for evaluations of oracles",
            instance.log_num_first_oracles(),
        ));
        let first_oracle_eval = first_committed_poly.evaluate_ext(&first_requested_point);

        // 3.6 Generate the evaluation proof of the requested point
        let first_eval_proof = BrakedownPCS::<F, H, C, S, EF>::open(
            &first_pp,
            &first_comm,
            &first_comm_state,
            &first_requested_point,
            &mut prover_trans,
        );
        let first_pcs_open_time = start.elapsed().as_millis();

        // 3.7 Reduce the proof of the above evaluations to a single random point over the committed polynomial
        // let mut second_requested_point = sumcheck_state.randomness.clone();
        // second_requested_point.extend(&prover_trans.get_vec_challenge(
        //     b"random linear combination for evaluations of oracles",
        //     instance.log_num_second_oracles(),
        // ));
        // let second_oracle_eval = second_committed_poly.evaluate(&second_requested_point);

        // 3.8 Generate the evaluation proof of the requested point
        // let second_eval_proof = BrakedownPCS::<F, H, C, S, EF>::open(
        //     &pp,
        //     &second_comm,
        //     &second_comm_state,
        //     &second_requested_point,
        //     &mut prover_trans,
        // );
        // let second_pcs_open_time = start.elapsed().as_millis();

        // 4. Verifier checks the proof
        let verifier_start = Instant::now();
        let mut verifier_trans = Transcript::<EF>::new();

        let random_value =
            verifier_trans.get_challenge(b"random point used to generate the second oracle");

        // 4.1 Generate the random point to instantiate the sumcheck protocol
        let verifier_u = verifier_trans.get_vec_challenge(
            b"random point used to instantiate sumcheck protocol",
            instance.num_vars,
        );

        // 4.2 Generate the randomness used to randomize all the sub-sumcheck protocols
        let mut randomness = verifier_trans.get_vec_challenge(
            b"randomness to combine sumcheck protocols",
            <Lookup<EF>>::num_coins(&instance_info),
        );
        randomness.push(random_value);

        // 4.3 Check the proof of the sumcheck protocol
        let mut subclaim = <MLSumcheck<EF>>::verify_as_subprotocol(
            &mut verifier_trans,
            &poly_info,
            claimed_sum,
            &sumcheck_proof,
        )
        .expect("Verify the proof generated in Lookup");

        // 4.4 Check the evaluation over a random point of the polynomial proved in the sumcheck protocol using evaluations over these small oracles used in IOP
        let eq_at_u_r = eval_identity_function(&verifier_u, &subclaim.point);
        let check_subcliam = Lookup::<EF>::verify_as_subprotocol(
            &randomness,
            &mut subclaim,
            &evals,
            &instance_info,
            eq_at_u_r,
        );
        assert!(check_subcliam && subclaim.expected_evaluations == EF::zero());
        let iop_verifier_time = verifier_start.elapsed().as_millis();

        // 4.5 Check the relation between these small oracles and the committed oracle
        let start = Instant::now();
        let mut first_pcs_proof_size = 0;
        let flatten_evals = evals.first_flatten();
        let oracle_randomness = verifier_trans.get_vec_challenge(
            b"random linear combination for evaluations of oracles",
            evals.log_num_first_oracles(),
        );
        let check_oracle =
            verify_oracle_relation(&flatten_evals, first_oracle_eval, &oracle_randomness);
        assert!(check_oracle);

        // 3.5 Check the evaluation of a random point over the committed oracle

        let check_pcs = BrakedownPCS::<F, H, C, S, EF>::verify(
            &first_pp,
            &first_comm,
            &first_requested_point,
            first_oracle_eval,
            &first_eval_proof,
            &mut verifier_trans,
        );
        assert!(check_pcs);
        let pcs_verifier_time = start.elapsed().as_millis();
        first_pcs_proof_size += bincode::serialize(&first_eval_proof).unwrap().len()
            + bincode::serialize(&flatten_evals).unwrap().len();

        // 4. print statistic
        print_statistic(
            iop_prover_time + first_pcs_open_time,
            iop_verifier_time + pcs_verifier_time,
            iop_proof_size + first_pcs_proof_size,
            iop_prover_time,
            iop_verifier_time,
            iop_proof_size,
            first_committed_poly.num_vars,
            instance.num_first_oracles(),
            instance.num_vars,
            first_setup_time,
            first_commit_time,
            first_pcs_open_time,
            pcs_verifier_time,
            first_pcs_proof_size,
        )
    }
}<|MERGE_RESOLUTION|>--- conflicted
+++ resolved
@@ -90,23 +90,13 @@
     /// residual size
     pub residual_size: usize,
     /// inputs f
-<<<<<<< HEAD
-    pub batch_f: Vec<Rc<DenseMultilinearExtension<F>>>,
+    pub batch_f: Vec<DenseMultilinearExtension<F>>,
     /// inputs table
-    pub table: Rc<DenseMultilinearExtension<F>>,
+    pub table: DenseMultilinearExtension<F>,
     /// intermediate oracle h
-    pub blocks: Vec<Rc<DenseMultilinearExtension<F>>>,
+    pub blocks: Vec<DenseMultilinearExtension<F>>,
     /// intermediate oracle m
-    pub freq: Rc<DenseMultilinearExtension<F>>,
-=======
-    pub f_vec: Vec<DenseMultilinearExtension<F>>,
-    /// inputs t
-    pub t: DenseMultilinearExtension<F>,
-    /// intermediate oracle h
-    pub h_vec: Vec<DenseMultilinearExtension<F>>,
-    /// intermediate oracle m
-    pub m: DenseMultilinearExtension<F>,
->>>>>>> 3e19d14a
+    pub freq: DenseMultilinearExtension<F>,
 }
 
 impl<F: Field> LookupInstance<F> {
@@ -132,9 +122,8 @@
             block_num: 0,
             block_size,
             residual_size: 0,
-<<<<<<< HEAD
             batch_f: Vec::new(),
-            table: table.clone(),
+            table,
             blocks: Vec::new(),
             freq: Default::default(),
         }
@@ -144,69 +133,9 @@
     #[inline]
     pub fn from_slice_pure(
         num_vars: usize,
-        f_vec: &[Rc<DenseMultilinearExtension<F>>],
-        t: Rc<DenseMultilinearExtension<F>>,
-        m: Rc<DenseMultilinearExtension<F>>,
-=======
-            f_vec: Vec::new(),
-            t: table,
-            h_vec: Vec::new(),
-            m: Default::default(),
-        }
-    }
-
-    /// append
-    #[inline]
-    pub fn append_f(&mut self, bits: &[DenseMultilinearExtension<F>]) {
-        self.f_vec.extend(bits.to_owned());
-    }
-
-    /// finish
-    #[inline]
-    pub fn finish_instance(&mut self) {
-        let num_vars = self.num_vars;
-        let column_num = self.f_vec.len() + 1;
-
-        let m_evaluations: Vec<F> = self
-            .t
-            .iter()
-            .map(|t_item| {
-                let m_f_vec = self.f_vec.iter().fold(F::zero(), |acc, f| {
-                    let m_f: usize = f
-                        .evaluations
-                        .iter()
-                        .filter(|&f_item| f_item == t_item)
-                        .count();
-                    let m_f: F = F::new(F::Value::as_from(m_f as f64));
-                    acc + m_f
-                });
-
-                let m_t = self
-                    .t
-                    .evaluations
-                    .iter()
-                    .filter(|&t_item2| t_item2 == t_item)
-                    .count();
-                let m_t: F = F::new(F::Value::as_from(m_t as f64));
-
-                m_f_vec / m_t
-            })
-            .collect();
-
-        let m = DenseMultilinearExtension::from_evaluations_slice(num_vars, &m_evaluations);
-
-        // compute the remaining values
-        self.m = m;
-        self.block_num = column_num / self.block_size;
-        self.residual_size = column_num % self.block_size;
-    }
-
-    /// new with randomness
-    #[inline]
-    pub fn new_with_r(
         f_vec: &[DenseMultilinearExtension<F>],
         t: DenseMultilinearExtension<F>,
->>>>>>> 3e19d14a
+        m: DenseMultilinearExtension<F>,
         block_size: usize,
     ) -> Self {
         let column_num = f_vec.len() + 1;
@@ -284,17 +213,10 @@
             block_num: self.block_num,
             block_size: self.block_size,
             residual_size: self.residual_size,
-<<<<<<< HEAD
-            batch_f: self.batch_f.iter().map(|x| Rc::new(x.to_ef())).collect(),
-            table: Rc::new(self.table.to_ef()),
+            batch_f: self.batch_f.iter().map(|x| x.to_ef()).collect(),
+            table: self.table.to_ef(),
             blocks: Default::default(),
-            freq: Rc::new(self.freq.to_ef()),
-=======
-            f_vec: self.f_vec.iter().map(|x| x.to_ef()).collect(),
-            t: self.t.to_ef(),
-            h_vec: Default::default(),
-            m: self.m.to_ef(),
->>>>>>> 3e19d14a
+            freq: self.freq.to_ef(),
         }
     }
 
@@ -454,27 +376,18 @@
     /// Evaluate at a random point defined over Field
     #[inline]
     pub fn evaluate(&self, point: &[F]) -> LookupInstanceEval<F> {
-<<<<<<< HEAD
-        LookupInstanceEval::<F> {
-            f_vec: self.batch_f.iter().map(|x| x.evaluate(point)).collect(),
-            t: self.table.evaluate(point),
-            h_vec: self.blocks.iter().map(|x| x.evaluate(point)).collect(),
-            m: self.freq.evaluate(point),
-        }
-=======
         let mut f_vec = vec![];
         let mut h_vec = vec![];
         let mut t = F::zero();
         let mut m = F::zero();
         rayon::scope(|s| {
-            s.spawn(|_| f_vec = self.f_vec.iter().map(|x| x.evaluate(point)).collect());
-            s.spawn(|_| h_vec = self.h_vec.iter().map(|x| x.evaluate(point)).collect());
-            s.spawn(|_| t = self.t.evaluate(point));
-            s.spawn(|_| m = self.m.evaluate(point));
+            s.spawn(|_| f_vec = self.batch_f.iter().map(|x| x.evaluate(point)).collect());
+            s.spawn(|_| h_vec = self.blocks.iter().map(|x| x.evaluate(point)).collect());
+            s.spawn(|_| t = self.table.evaluate(point));
+            s.spawn(|_| m = self.freq.evaluate(point));
         });
 
         LookupInstanceEval::<F> { f_vec, t, h_vec, m }
->>>>>>> 3e19d14a
     }
 
     /// Evaluate at a random point defined over Extension Field
@@ -623,18 +536,8 @@
             .collect();
 
         // construct poly
-<<<<<<< HEAD
-        for ((i, h), u_coef) in instance
-            .blocks
-            .iter()
-            .enumerate()
-            .zip(random_combine.iter())
-        {
-            let product = vec![h.clone()];
-=======
-        for ((i, h), u_coef) in instance.h_vec.iter().enumerate().zip(random_combine.iter()) {
+        for ((i, h), u_coef) in instance.blocks.iter().enumerate().zip(random_combine.iter()) {
             let product = vec![Rc::new(h.clone())];
->>>>>>> 3e19d14a
             let op_coef = vec![(F::one(), F::zero())];
             poly.add_product_with_linear_op(product, &op_coef, F::one());
 
@@ -663,11 +566,7 @@
                 product[j] = eq_at_u.clone();
                 if is_last_block && (j == this_block_size - 1) {
                     id_op_coef.push((-F::one(), F::zero()));
-<<<<<<< HEAD
-                    product.push(instance.freq.clone());
-=======
-                    product.push(Rc::new(instance.m.clone()));
->>>>>>> 3e19d14a
+                    product.push(Rc::new(instance.freq.clone()));
                 }
 
                 poly.add_product_with_linear_op(product, &id_op_coef, -*u_coef);
@@ -823,11 +722,7 @@
         Lookup::prove_as_subprotocol(
             &prover_randomness,
             &mut sumcheck_poly,
-<<<<<<< HEAD
             &instance_ef,
-=======
-            &mut instance_ef,
->>>>>>> 3e19d14a
             &eq_at_u,
         );
 
