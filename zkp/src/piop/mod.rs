//! PIOP for various building blocks
pub mod accumulator;
pub mod addition_in_zq;
pub mod bit_decomposition;
<<<<<<< HEAD
pub mod zq_to_rq;
=======
pub mod ntt;
pub mod rlwe_mul_rgsw;
pub mod round;
>>>>>>> 0e741ffe

pub use accumulator::{AccumulatorIOP, AccumulatorInstance, AccumulatorWitness};
pub use addition_in_zq::{AdditionInZq, AdditionInZqInstance};
pub use bit_decomposition::{BitDecomposition, DecomposedBits, DecomposedBitsInfo};
pub use ntt::ntt_bare::NTTBareIOP;
pub use ntt::{NTTInstance, NTTInstanceInfo, NTTIOP};
pub use rlwe_mul_rgsw::{RlweCiphertext, RlweCiphertexts, RlweMultRgswIOP, RlweMultRgswInstance};
pub use round::{RoundIOP, RoundInstance};<|MERGE_RESOLUTION|>--- conflicted
+++ resolved
@@ -2,13 +2,10 @@
 pub mod accumulator;
 pub mod addition_in_zq;
 pub mod bit_decomposition;
-<<<<<<< HEAD
 pub mod zq_to_rq;
-=======
 pub mod ntt;
 pub mod rlwe_mul_rgsw;
 pub mod round;
->>>>>>> 0e741ffe
 
 pub use accumulator::{AccumulatorIOP, AccumulatorInstance, AccumulatorWitness};
 pub use addition_in_zq::{AdditionInZq, AdditionInZqInstance};
