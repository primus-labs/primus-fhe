--- conflicted
+++ resolved
@@ -1,10 +1,6 @@
 [workspace]
 
-<<<<<<< HEAD
-members = ["algebra", "lattice", "algebra_derive", "boolean_fhe", "zkp"]
-=======
 members = ["algebra", "lattice", "algebra_derive", "fhe_core", "zkfhe", "zkp"]
->>>>>>> 584f7db3
 
 resolver = "2"
 
