[workspace]

<<<<<<< HEAD
members = [
    "algebra",
    "algebra_derive",
    "fhe_core",
    "lattice",
    "bool",
]
=======
members = ["algebra", "algebra_derive", "bool", "fhe_core", "lattice"]
>>>>>>> a0f5a43a

resolver = "2"

[workspace.dependencies]
thiserror = "1.0"
num-traits = "0.2"
once_cell = "1.19"
rand = "0.8"
rand_distr = "0.4"
rand_core = "0.6.4"
rand_chacha = "0.3.1"
rayon = "1"
bytemuck = { version = "1.13", features = ["derive"] }
merlin = { version = "3.0.0", default-features = false }
serde = { version = "1.0", features = ["derive"] }
bincode = "1.3"
itertools = "0.13"
sha2 = { version = "0.10" }
mimalloc = "0.1"

criterion = "0.5"

[profile.bench]
lto = true
codegen-units = 1

[profile.release]
lto = true
codegen-units = 1<|MERGE_RESOLUTION|>--- conflicted
+++ resolved
@@ -1,16 +1,6 @@
 [workspace]
 
-<<<<<<< HEAD
-members = [
-    "algebra",
-    "algebra_derive",
-    "fhe_core",
-    "lattice",
-    "bool",
-]
-=======
 members = ["algebra", "algebra_derive", "bool", "fhe_core", "lattice"]
->>>>>>> a0f5a43a
 
 resolver = "2"
 
