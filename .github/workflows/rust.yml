--- conflicted
+++ resolved
@@ -80,14 +80,10 @@
     strategy:
       fail-fast: false
       matrix:
-<<<<<<< HEAD
-        os: [windows-latest, macos-latest, ubuntu-latest]
-=======
-        os: [ubuntu-latest, windows-latest, macos-latest]
-        # os: [ubuntu-latest]
+        # os: [ubuntu-latest, windows-latest, macos-latest]
+        os: [ubuntu-latest]
     name: Test
     runs-on: ${{ matrix.os }}
->>>>>>> a0268102
     steps:
       - uses: actions/checkout@v4
         # We intentionally do not use lfs: true here, instead using the caching method to save LFS bandwidth.
@@ -118,43 +114,14 @@
     runs-on: ${{ matrix.os }}
     strategy:
       matrix:
-<<<<<<< HEAD
-        os: [windows-latest, macos-latest, ubuntu-latest]
-    steps:
-      - uses: actions/checkout@v4
-
-      - name: restore cache
-        uses: Swatinem/rust-cache@v2
-        with:
-          save-if: ${{ github.event_name != 'merge_group' }}
-
-      - name: install msrv toolchain
-        uses: dtolnay/rust-toolchain@master
-        with:
-          toolchain: ${{ env.RUST_MIN_VER }}
-
-      - name: install cargo-hack
-        uses: taiki-e/install-action@v2
-        with:
-          tool: cargo-hack
-
-      - name: cargo check
-        run: cargo hack check ${{ env.RUST_MIN_VER_PKGS }} --each-feature --skip nightly --optional-deps
-
-  doc:
-    name: cargo doc
-    # NOTE: We don't have any platform specific docs in this workspace, so we only run on Ubuntu.
-    #       If we get per-platform docs (win/macos/linux/wasm32/..) then doc jobs should match that.
-    runs-on: ubuntu-latest
-=======
         platform:
           - os: ubuntu-latest
             target: x86_64-unknown-linux-gnu
             command: build
 
-          - os: windows-latest
-            target: x86_64-pc-windows-msvc
-            command: build
+          # - os: windows-latest
+          #   target: x86_64-pc-windows-msvc
+          #   command: build
 
           # - os: macos-latest
           #   target: x86_64-apple-darwin
@@ -169,7 +136,6 @@
             command: build
     name: Build
     runs-on: ${{ matrix.platform.os }}
->>>>>>> a0268102
     steps:
       - uses: actions/checkout@v4
 
