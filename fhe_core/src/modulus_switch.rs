use algebra::{AsInto, DecomposableField};
use lattice::LWE;

use crate::{LWECiphertext, LWEModulusType};

/// Modulus Switch round method.
#[derive(Debug, Clone, Copy)]
pub enum ModulusSwitchRoundMethod {
    /// round
    Round,
    /// floor
    Floor,
    /// ceil
    Ceil,
}

/// Implementation of modulus switching.
<<<<<<< HEAD
pub fn lwe_modulus_switch<F: DecomposableField>(
    c: LWE<F>,
    modulus_after: LWEModulusType,
=======
pub fn lwe_modulus_switch<F: Field>(
    c: LWE<F>,
    modulus_after: LWEModulusType,
    round_method: ModulusSwitchRoundMethod,
>>>>>>> f58313b2
) -> LWECiphertext {
    let modulus_before_f64: f64 = F::MODULUS_VALUE.as_into();
    let modulus_after_f64: f64 = modulus_after.as_into();

<<<<<<< HEAD
    let switch = |v: F| {
        (v.value().as_into() * modulus_after_f64 / modulus_before_f64).floor() as LWEModulusType
=======
    let switch: Box<dyn Fn(F) -> LWEModulusType> = match round_method {
        ModulusSwitchRoundMethod::Round => Box::new(|v: F| {
            (v.get().as_into() * modulus_after_f64 / modulus_before_f64).round() as LWEModulusType
        }),
        ModulusSwitchRoundMethod::Floor => Box::new(|v: F| {
            (v.get().as_into() * modulus_after_f64 / modulus_before_f64).floor() as LWEModulusType
        }),
        ModulusSwitchRoundMethod::Ceil => Box::new(|v: F| {
            (v.get().as_into() * modulus_after_f64 / modulus_before_f64).ceil() as LWEModulusType
        }),
>>>>>>> f58313b2
    };

    let a: Vec<LWEModulusType> = c.a().iter().copied().map(&switch).collect();
    let b = switch(c.b());

    LWECiphertext::new(a, b)
}

/// Implementation of modulus switching.
pub fn lwe_modulus_switch_inplace<F: DecomposableField>(
    c: LWE<F>,
    modulus_after: LWEModulusType,
    round_method: ModulusSwitchRoundMethod,
    destination: &mut LWECiphertext,
) {
    let modulus_before_f64: f64 = F::MODULUS_VALUE.as_into();
    let modulus_after_f64: f64 = modulus_after.as_into();

<<<<<<< HEAD
    let switch = |v: F| {
        (v.value().as_into() * modulus_after_f64 / modulus_before_f64).floor() as LWEModulusType
=======
    let switch: Box<dyn Fn(F) -> LWEModulusType> = match round_method {
        ModulusSwitchRoundMethod::Round => Box::new(|v: F| {
            (v.get().as_into() * modulus_after_f64 / modulus_before_f64).round() as LWEModulusType
        }),
        ModulusSwitchRoundMethod::Floor => Box::new(|v: F| {
            (v.get().as_into() * modulus_after_f64 / modulus_before_f64).floor() as LWEModulusType
        }),
        ModulusSwitchRoundMethod::Ceil => Box::new(|v: F| {
            (v.get().as_into() * modulus_after_f64 / modulus_before_f64).ceil() as LWEModulusType
        }),
>>>>>>> f58313b2
    };

    destination
        .a_mut()
        .iter_mut()
        .zip(c.a())
        .for_each(|(des, &inp)| *des = switch(inp));

    *destination.b_mut() = switch(c.b());
}<|MERGE_RESOLUTION|>--- conflicted
+++ resolved
@@ -15,24 +15,14 @@
 }
 
 /// Implementation of modulus switching.
-<<<<<<< HEAD
-pub fn lwe_modulus_switch<F: DecomposableField>(
-    c: LWE<F>,
-    modulus_after: LWEModulusType,
-=======
 pub fn lwe_modulus_switch<F: Field>(
     c: LWE<F>,
     modulus_after: LWEModulusType,
     round_method: ModulusSwitchRoundMethod,
->>>>>>> f58313b2
 ) -> LWECiphertext {
     let modulus_before_f64: f64 = F::MODULUS_VALUE.as_into();
     let modulus_after_f64: f64 = modulus_after.as_into();
 
-<<<<<<< HEAD
-    let switch = |v: F| {
-        (v.value().as_into() * modulus_after_f64 / modulus_before_f64).floor() as LWEModulusType
-=======
     let switch: Box<dyn Fn(F) -> LWEModulusType> = match round_method {
         ModulusSwitchRoundMethod::Round => Box::new(|v: F| {
             (v.get().as_into() * modulus_after_f64 / modulus_before_f64).round() as LWEModulusType
@@ -43,7 +33,6 @@
         ModulusSwitchRoundMethod::Ceil => Box::new(|v: F| {
             (v.get().as_into() * modulus_after_f64 / modulus_before_f64).ceil() as LWEModulusType
         }),
->>>>>>> f58313b2
     };
 
     let a: Vec<LWEModulusType> = c.a().iter().copied().map(&switch).collect();
@@ -62,10 +51,6 @@
     let modulus_before_f64: f64 = F::MODULUS_VALUE.as_into();
     let modulus_after_f64: f64 = modulus_after.as_into();
 
-<<<<<<< HEAD
-    let switch = |v: F| {
-        (v.value().as_into() * modulus_after_f64 / modulus_before_f64).floor() as LWEModulusType
-=======
     let switch: Box<dyn Fn(F) -> LWEModulusType> = match round_method {
         ModulusSwitchRoundMethod::Round => Box::new(|v: F| {
             (v.get().as_into() * modulus_after_f64 / modulus_before_f64).round() as LWEModulusType
@@ -76,7 +61,6 @@
         ModulusSwitchRoundMethod::Ceil => Box::new(|v: F| {
             (v.get().as_into() * modulus_after_f64 / modulus_before_f64).ceil() as LWEModulusType
         }),
->>>>>>> f58313b2
     };
 
     destination
