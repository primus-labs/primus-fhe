#![cfg_attr(docsrs, feature(doc_auto_cfg))]
#![deny(missing_docs)]

//! Implementations of FHE core operations.

mod error;

mod parameter;

mod bool_plaintext;
mod ciphertext;

mod secret_key;

mod blind_rotation;
mod key_switch;

mod modulus_switch;
pub mod utils;

pub use error::FHECoreError;

pub use parameter::{
<<<<<<< HEAD
    BlindRotationType, ConstParameters, DefaultExtendsionFieldU32x4, DefaultFieldU32, Parameters,
=======
    BlindRotationType, ConstParameters, DefaultFieldU32, Parameters, StepsAfterBR,
>>>>>>> f58313b2
};

pub use bool_plaintext::{decode, encode, LWEBoolMessage, LWEModulusType};
pub use ciphertext::{
    LWECiphertext, NTRUCiphertext, NTTNTRUCiphertext, NTTRLWECiphertext, RLWECiphertext,
};

pub use secret_key::{RingSecretKeyType, SecretKeyPack, SecretKeyType};

pub use blind_rotation::{NTRUBlindRotationKey, RLWEBlindRotationKey};
pub use key_switch::KeySwitchingKey;

pub use modulus_switch::{
    lwe_modulus_switch, lwe_modulus_switch_inplace, ModulusSwitchRoundMethod,
};<|MERGE_RESOLUTION|>--- conflicted
+++ resolved
@@ -21,11 +21,9 @@
 pub use error::FHECoreError;
 
 pub use parameter::{
-<<<<<<< HEAD
-    BlindRotationType, ConstParameters, DefaultExtendsionFieldU32x4, DefaultFieldU32, Parameters,
-=======
-    BlindRotationType, ConstParameters, DefaultFieldU32, Parameters, StepsAfterBR,
->>>>>>> f58313b2
+    
+    BlindRotationType, ConstParameters, DefaultExtendsionFieldU32x4, DefaultFieldU32, Parameters, StepsAfterBR,
+,
 };
 
 pub use bool_plaintext::{decode, encode, LWEBoolMessage, LWEModulusType};
