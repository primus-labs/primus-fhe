// It is derived from https://github.com/arkworks-rs/sumcheck/blob/master/src/ml_sumcheck/data_structures.rs .

use std::{collections::HashMap, rc::Rc};

use crate::Field;

use super::{DenseMultilinearExtension, MultilinearExtension};

/// Stores a list of products of `DenseMultilinearExtension` that is meant to be added together.
///
/// The polynomial is represented by a list of products of polynomials along with its coefficient that is meant to be added together.
///
/// This data structure of the polynomial is a list of list of `(coefficient, DenseMultilinearExtension)`.
/// * Number of products n = `self.products.len()`,
/// * Number of multiplicands of ith product m_i = `self.products[i].1.len()`,
/// * Coefficient of i-th product c_i = `self.products[i].0`
///
/// The resulting polynomial is
///
/// $$\sum_{i=0}^{n}c_i\cdot\prod_{j=0}^{m_i}P_{ij}$$
///
/// The resulting polynomial is used as the prover key.
#[derive(Clone)]
pub struct ListOfProductsOfPolynomials<F: Field> {
    /// max number of multiplicands in each product
    pub max_multiplicands: usize,
    /// number of variables of the polynomial
    pub num_variables: usize,
    /// list of reference to products (as usize) of multilinear extension
    pub products: Vec<(F, Vec<usize>)>,
    /// Stores the linear operations, each of which is successively (in the same order) perfomed over the each MLE of each product stored in the above `products`
    /// so each (a: F, b: F) can used to wrap a linear operation over the original MLE f, i.e. a \cdot f + b
    pub linear_ops: Vec<Vec<(F, F)>>,
    /// Stores multilinear extensions in which product multiplicand can refer to.
    pub flattened_ml_extensions: Vec<Rc<DenseMultilinearExtension<F>>>,
    raw_pointers_lookup_table: HashMap<*const DenseMultilinearExtension<F>, usize>,
}

/// Extract the max number of multiplicands and number of variables of the list of products.
impl<F: Field> ListOfProductsOfPolynomials<F> {
    /// Extract the max number of multiplicands and number of variables of the list of products.
    #[inline]
    pub fn info(&self) -> PolynomialInfo {
        PolynomialInfo {
            max_multiplicands: self.max_multiplicands,
            num_variables: self.num_variables,
        }
    }
}

#[derive(Clone, Copy)]
/// Stores the number of variables and max number of multiplicands of the added polynomial used by the prover.
/// This data structures will be used as the verifier key.
pub struct PolynomialInfo {
    /// max number of multiplicands in each product
    pub max_multiplicands: usize,
    /// number of variables of the polynomial
    pub num_variables: usize,
}

impl<F: Field> ListOfProductsOfPolynomials<F> {
    /// Returns an empty polynomial
    #[inline]
    pub fn new(num_variables: usize) -> Self {
        ListOfProductsOfPolynomials {
            max_multiplicands: 0,
            num_variables,
            products: Vec::new(),
            linear_ops: Vec::new(),
            flattened_ml_extensions: Vec::new(),
            raw_pointers_lookup_table: HashMap::new(),
        }
    }

    /// Add a list of multilinear extensions that is meant to be multiplied together.
    /// Here we wrap a linear operation on the same MLE so that we can add the
    /// product like f(x) \cdot (2f(x) + 3) \cdot (4f(x) + 4) with only one Rc.
    /// Here we wrap a linear operation on the same MLE so that we can add the
    /// product like f(x) \cdot (2f(x) + 3) \cdot (4f(x) + 4) with only one Rc.
    /// The resulting polynomial will be multiplied by the scalar `coefficient`.
    pub fn add_product_with_linear_op(
        &mut self,
        product: impl IntoIterator<Item = Rc<DenseMultilinearExtension<F>>>,
        op_coefficient: &[(F, F)],
        coefficient: F,
    ) {
        let product: Vec<Rc<DenseMultilinearExtension<F>>> = product.into_iter().collect();
        self.max_multiplicands = self.max_multiplicands.max(product.len());
        assert_eq!(product.len(), op_coefficient.len());
        assert_eq!(product.len(), op_coefficient.len());
        assert!(!product.is_empty());
        let mut indexed_product: Vec<usize> = Vec::with_capacity(op_coefficient.len());
        let mut linear_ops = Vec::with_capacity(op_coefficient.len());

        // (a, b) is the linear operation perfomed on the original MLE pointed by m
        for (m, (a, b)) in product.iter().zip(op_coefficient) {
            assert_eq!(
                m.num_vars, self.num_variables,
                "product has a multiplicand with wrong number of variables"
            );
            let m_ptr: *const DenseMultilinearExtension<F> = Rc::as_ptr(m);
            if let Some(index) = self.raw_pointers_lookup_table.get(&m_ptr) {
                indexed_product.push(*index);
                linear_ops.push((*a, *b));
            } else {
                let curr_index = self.flattened_ml_extensions.len();
                self.flattened_ml_extensions.push(m.clone());
                self.raw_pointers_lookup_table.insert(m_ptr, curr_index);
                indexed_product.push(curr_index);
                linear_ops.push((*a, *b));
            }
        }
        self.products.push((coefficient, indexed_product));
        self.linear_ops.push(linear_ops);
    }

    /// Standard add_product in the sumcheck
    /// Add a list of multilinear extensions that is meant to be multiplied together.
    /// The resulting polynomial will be multiplied by the scalar `coefficient`.
    #[inline]
    pub fn add_product(
        &mut self,
        product: impl IntoIterator<Item = Rc<DenseMultilinearExtension<F>>>,
        coefficient: F,
    ) {
        let product: Vec<Rc<DenseMultilinearExtension<F>>> = product.into_iter().collect();
        let mut linear_ops: Vec<(F, F)> = Vec::with_capacity(product.len());
        for _ in 0..product.len() {
<<<<<<< HEAD
            op_coefficient.push((F::one(), F::zero()));
=======
            linear_ops.push((F::ONE, F::ZERO));
>>>>>>> f58313b2
        }
        self.add_product_with_linear_op(product, &linear_ops, coefficient);
    }

    /// Evaluate the polynomial at point `point`
    pub fn evaluate(&self, point: &[F]) -> F {
<<<<<<< HEAD
        self.products.iter().fold(F::zero(), |result, (c, p)| {
            result
                + p.iter().fold(*c, |acc, &i| {
                    // acc * (f(point) * a + b)
                    acc * (self.flattened_ml_extensions[i.0].evaluate(point) * i.1 .0 + i.1 .1)
                })
        })
=======
        self.products
            .iter()
            .zip(self.linear_ops.iter())
            .fold(F::ZERO, |result, ((c, p), ops)| {
                result
                    + p.iter().zip(ops.iter()).fold(*c, |acc, (&i, &(a, b))| {
                        acc * (self.flattened_ml_extensions[i].evaluate(point) * a + b)
                    })
            })
>>>>>>> f58313b2
    }
}<|MERGE_RESOLUTION|>--- conflicted
+++ resolved
@@ -126,26 +126,13 @@
         let product: Vec<Rc<DenseMultilinearExtension<F>>> = product.into_iter().collect();
         let mut linear_ops: Vec<(F, F)> = Vec::with_capacity(product.len());
         for _ in 0..product.len() {
-<<<<<<< HEAD
-            op_coefficient.push((F::one(), F::zero()));
-=======
             linear_ops.push((F::ONE, F::ZERO));
->>>>>>> f58313b2
         }
         self.add_product_with_linear_op(product, &linear_ops, coefficient);
     }
 
     /// Evaluate the polynomial at point `point`
     pub fn evaluate(&self, point: &[F]) -> F {
-<<<<<<< HEAD
-        self.products.iter().fold(F::zero(), |result, (c, p)| {
-            result
-                + p.iter().fold(*c, |acc, &i| {
-                    // acc * (f(point) * a + b)
-                    acc * (self.flattened_ml_extensions[i.0].evaluate(point) * i.1 .0 + i.1 .1)
-                })
-        })
-=======
         self.products
             .iter()
             .zip(self.linear_ops.iter())
@@ -155,6 +142,5 @@
                         acc * (self.flattened_ml_extensions[i].evaluate(point) * a + b)
                     })
             })
->>>>>>> f58313b2
     }
 }