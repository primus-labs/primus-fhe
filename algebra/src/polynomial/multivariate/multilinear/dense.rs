// It is derived from https://github.com/arkworks-rs/sumcheck.

use std::fmt::Debug;
use std::ops::{Add, AddAssign, Index, Neg, Sub, SubAssign};
use std::slice::{Iter, IterMut};

use num_traits::Zero;
use rand_distr::Distribution;

use crate::{DecomposableField, Field, FieldUniformSampler};

use super::MultilinearExtension;
use std::rc::Rc;

/// Stores a multilinear polynomial in dense evaluation form.
#[derive(Clone, Default, PartialEq, Eq)]
pub struct DenseMultilinearExtension<F: Field> {
    /// The evaluation over {0,1}^`num_vars`
    pub evaluations: Vec<F>,
    /// Number of variables
    pub num_vars: usize,
}

impl<F: Field> DenseMultilinearExtension<F> {
    /// Construct a new polynomial from a list of evaluations where the index
    /// represents a point in {0,1}^`num_vars` in little endian form. For
    /// example, `0b1011` represents `P(1,1,0,1)`
    #[inline]
    pub fn from_evaluations_slice(num_vars: usize, evaluations: &[F]) -> Self {
        assert_eq!(
            evaluations.len(),
            1 << num_vars,
            "The size of evaluations should be 2^num_vars."
        );
        Self::from_evaluations_vec(num_vars, evaluations.to_vec())
    }

    /// Construct a new polynomial from a list of evaluations where the index
    /// represents a point in {0,1}^`num_vars` in little endian form. For
    /// example, `0b1011` represents `P(1,1,0,1)`
    #[inline]
    pub fn from_evaluations_vec(num_vars: usize, evaluations: Vec<F>) -> Self {
        assert_eq!(
            evaluations.len(),
            1 << num_vars,
            "The size of evaluations should be 2^num_vars."
        );

        Self {
            num_vars,
            evaluations,
        }
    }

    /// Returns an iterator that iterates over the evaluations over {0,1}^`num_vars`
    #[inline]
    pub fn iter(&self) -> Iter<'_, F> {
        self.evaluations.iter()
    }

    /// Returns a mutable iterator that iterates over the evaluations over {0,1}^`num_vars`
    #[inline]
    pub fn iter_mut(&mut self) -> IterMut<'_, F> {
        self.evaluations.iter_mut()
    }
}

impl<F: DecomposableField> DenseMultilinearExtension<F> {
    /// Decompose bits of each evaluation of the origianl MLE.
    /// The bit deomposition is only applied for power-of-two base.
    /// * base_len: the length of base, i.e. log_2(base)
    /// * bits_len: the lenth of decomposed bits
    ///
    /// The resulting decomposition bits are respectively wrapped into `Rc` struct, which can be more easilier added into the ListsOfProducts.
    #[inline]
    pub fn get_decomposed_mles(
        &self,
        base_len: u32,
        bits_len: u32,
    ) -> Vec<Rc<DenseMultilinearExtension<F>>> {
        let mut val = self.evaluations.clone();
        let mask = F::mask(base_len);

        let mut bits = Vec::with_capacity(bits_len as usize);

        // extract `base_len` bits as one "bit" at a time
        for _ in 0..bits_len {
            let mut bit = vec![F::zero(); self.evaluations.len()];
            bit.iter_mut().zip(val.iter_mut()).for_each(|(b_i, v_i)| {
                v_i.decompose_lsb_bits_at(b_i, mask, base_len);
            });
            bits.push(Rc::new(DenseMultilinearExtension::from_evaluations_vec(
                self.num_vars,
                bit,
            )));
        }
        bits
    }
<<<<<<< HEAD
=======

    /// Split the mle into two mles with one less variable, eliminating the far right variable
    /// original evaluations: f(x, b) for x \in \{0, 1\}^{k-1} and b\{0, 1\}
    /// resulting two mles: f0(x) = f(x, 0) for x \in \{0, 1\}^{k-1} and f1(x) = f(x, 1) for x \in \{0, 1\}^{k-1}
    pub fn split_halves(&self) -> (Self, Self) {
        let left = Self::from_evaluations_slice(
            self.num_vars - 1,
            &self.evaluations[0..1 << (self.num_vars - 1)],
        );
        let right = Self::from_evaluations_slice(
            self.num_vars - 1,
            &self.evaluations[1 << (self.num_vars - 1)..],
        );
        (left, right)
    }

    /// Returns an iterator that iterates over the evaluations over {0,1}^`num_vars`
    #[inline]
    pub fn iter(&self) -> Iter<'_, F> {
        self.evaluations.iter()
    }

    /// Returns a mutable iterator that iterates over the evaluations over {0,1}^`num_vars`
    #[inline]
    pub fn iter_mut(&mut self) -> IterMut<'_, F> {
        self.evaluations.iter_mut()
    }
>>>>>>> f58313b2
}

impl<F: Field> MultilinearExtension<F> for DenseMultilinearExtension<F> {
    type Point = [F];

    #[inline]
    fn num_vars(&self) -> usize {
        self.num_vars
    }

    #[inline]
    fn evaluate(&self, point: &Self::Point) -> F {
        assert_eq!(point.len(), self.num_vars, "The point size is invalid.");
        self.fix_variables(point)[0]
    }

    #[inline]
    fn random<R>(num_vars: usize, rng: &mut R) -> Self
    where
        R: rand::Rng + rand::CryptoRng,
    {
        Self {
            num_vars,
            evaluations: FieldUniformSampler::new()
                .sample_iter(rng)
                .take(1 << num_vars)
                .collect(),
        }
    }

    fn fix_variables(&self, partial_point: &[F]) -> Self {
        assert!(
            partial_point.len() <= self.num_vars,
            "invalid size of partial point"
        );
        let mut poly = self.evaluations.to_vec();
        let nv = self.num_vars;
        let dim = partial_point.len();
        // evaluate nv variable of partial point from left to right
        // with dim rounds and \sum_{i=1}^{dim} 2^(nv - i)
        // (If dim = nv, then the complexity is 2^{nv}.)
        for i in 1..dim + 1 {
            // fix a single variable to evaluate (1 << (nv - i)) evaluations from the last round
            // with complexity of 2^(1 << (nv - i)) field multiplications
            let r = partial_point[i - 1];
            for b in 0..(1 << (nv - i)) {
                let left = poly[b << 1];
                let right = poly[(b << 1) + 1];
                poly[b] = left + r * (right - left);
            }
        }
        poly.truncate(1 << (nv - dim));
        Self::from_evaluations_vec(nv - dim, poly)
    }

    #[inline]
    fn to_evaluations(&self) -> Vec<F> {
        self.evaluations.to_vec()
    }
}

impl<F: Field> Index<usize> for DenseMultilinearExtension<F> {
    type Output = F;

    /// Returns the evaluation of the polynomial at a point represented by index.
    ///
    /// Index represents a vector in {0,1}^`num_vars` in little endian form. For
    /// example, `0b1011` represents `P(1,1,0,1)`
    ///
    /// For dense multilinear polynomial, `index` takes constant time.
    #[inline]
    fn index(&self, index: usize) -> &Self::Output {
        &self.evaluations[index]
    }
}

impl<F: Field> Debug for DenseMultilinearExtension<F> {
    #[inline]
    fn fmt(&self, f: &mut std::fmt::Formatter<'_>) -> Result<(), core::fmt::Error> {
        write!(f, "DenseML(nv = {}, evaluations = [", self.num_vars)?;
        for i in 0..4.min(self.evaluations.len()) {
            write!(f, "{:?}", self.evaluations[i])?;
        }
        if self.evaluations.len() < 4 {
            write!(f, "])")?;
        } else {
            write!(f, "...])")?;
        }
        Ok(())
    }
}

impl<F: Field> Zero for DenseMultilinearExtension<F> {
    #[inline]
    fn zero() -> Self {
        Self {
            num_vars: 0,
            evaluations: vec![F::zero()],
        }
    }

    #[inline]
    fn is_zero(&self) -> bool {
        self.num_vars == 0 && self.evaluations[0].is_zero()
    }
}

impl<F: Field> Add for DenseMultilinearExtension<F> {
    type Output = DenseMultilinearExtension<F>;
    #[inline]
    fn add(mut self, rhs: DenseMultilinearExtension<F>) -> Self {
        self.add_assign(rhs);
        self
    }
}

impl<'a, F: Field> Add<&'a DenseMultilinearExtension<F>> for DenseMultilinearExtension<F> {
    type Output = DenseMultilinearExtension<F>;
    #[inline]
    fn add(mut self, rhs: &'a DenseMultilinearExtension<F>) -> Self::Output {
        self.add_assign(rhs);
        self
    }
}

impl<'a, 'b, F: Field> Add<&'a DenseMultilinearExtension<F>> for &'b DenseMultilinearExtension<F> {
    type Output = DenseMultilinearExtension<F>;

    #[inline]
    fn add(self, rhs: &'a DenseMultilinearExtension<F>) -> Self::Output {
        // handle constant zero case
        if rhs.is_zero() {
            return self.clone();
        }
        if self.is_zero() {
            return rhs.clone();
        }
        assert_eq!(self.num_vars, rhs.num_vars);
        let result: Vec<F> = self.iter().zip(rhs.iter()).map(|(&a, b)| a + b).collect();
        Self::Output::from_evaluations_vec(self.num_vars, result)
    }
}

impl<F: Field> AddAssign for DenseMultilinearExtension<F> {
    #[inline]
    fn add_assign(&mut self, rhs: Self) {
        self.iter_mut().zip(rhs.iter()).for_each(|(x, y)| *x += y);
    }
}

impl<'a, F: Field> AddAssign<&'a DenseMultilinearExtension<F>> for DenseMultilinearExtension<F> {
    #[inline]
    fn add_assign(&mut self, rhs: &'a DenseMultilinearExtension<F>) {
        self.iter_mut().zip(rhs.iter()).for_each(|(x, y)| *x += y);
    }
}

impl<'a, F: Field> AddAssign<(F, &'a DenseMultilinearExtension<F>)>
    for DenseMultilinearExtension<F>
{
    #[inline]
    fn add_assign(&mut self, (f, rhs): (F, &'a DenseMultilinearExtension<F>)) {
        self.iter_mut()
            .zip(rhs.iter())
            .for_each(|(x, y)| *x += f.mul(y));
    }
}

impl<'a, F: Field> AddAssign<(F, &'a Rc<DenseMultilinearExtension<F>>)>
    for DenseMultilinearExtension<F>
{
    #[inline]
    fn add_assign(&mut self, (f, rhs): (F, &'a Rc<DenseMultilinearExtension<F>>)) {
        self.iter_mut()
            .zip(rhs.iter())
            .for_each(|(x, y)| *x += f.mul(y));
    }
}

impl<F: Field> Neg for DenseMultilinearExtension<F> {
    type Output = DenseMultilinearExtension<F>;

    #[inline]
    fn neg(mut self) -> Self::Output {
        self.evaluations.iter_mut().for_each(|x| *x = -(*x));
        self
    }
}

impl<F: Field> Sub for DenseMultilinearExtension<F> {
    type Output = DenseMultilinearExtension<F>;

    #[inline]
    fn sub(mut self, rhs: Self) -> Self {
        self.sub_assign(rhs);
        self
    }
}

impl<'a, F: Field> Sub<&'a DenseMultilinearExtension<F>> for DenseMultilinearExtension<F> {
    type Output = DenseMultilinearExtension<F>;

    #[inline]
    fn sub(mut self, rhs: &'a DenseMultilinearExtension<F>) -> Self::Output {
        self.sub_assign(rhs);
        self
    }
}

impl<'a, 'b, F: Field> Sub<&'a DenseMultilinearExtension<F>> for &'b DenseMultilinearExtension<F> {
    type Output = DenseMultilinearExtension<F>;

    #[inline]
    fn sub(self, rhs: &'a DenseMultilinearExtension<F>) -> Self::Output {
        // handle constant zero case
        if rhs.is_zero() {
            return self.clone();
        }
        if self.is_zero() {
            return rhs.clone();
        }
        assert_eq!(self.num_vars, rhs.num_vars);
        let result: Vec<F> = self.iter().zip(rhs.iter()).map(|(&a, b)| a - b).collect();
        Self::Output::from_evaluations_vec(self.num_vars, result)
    }
}

impl<F: Field> SubAssign for DenseMultilinearExtension<F> {
    #[inline]
    fn sub_assign(&mut self, rhs: Self) {
        self.iter_mut().zip(rhs.iter()).for_each(|(x, y)| *x -= y);
    }
}

impl<'a, F: Field> SubAssign<&'a DenseMultilinearExtension<F>> for DenseMultilinearExtension<F> {
    #[inline]
    fn sub_assign(&mut self, rhs: &'a DenseMultilinearExtension<F>) {
        self.iter_mut().zip(rhs.iter()).for_each(|(x, y)| *x -= y);
    }
}<|MERGE_RESOLUTION|>--- conflicted
+++ resolved
@@ -96,8 +96,6 @@
         }
         bits
     }
-<<<<<<< HEAD
-=======
 
     /// Split the mle into two mles with one less variable, eliminating the far right variable
     /// original evaluations: f(x, b) for x \in \{0, 1\}^{k-1} and b\{0, 1\}
@@ -125,7 +123,6 @@
     pub fn iter_mut(&mut self) -> IterMut<'_, F> {
         self.evaluations.iter_mut()
     }
->>>>>>> f58313b2
 }
 
 impl<F: Field> MultilinearExtension<F> for DenseMultilinearExtension<F> {
