--- conflicted
+++ resolved
@@ -23,11 +23,7 @@
 };
 
 /// Implementation of BabyBear field.
-<<<<<<< HEAD
-#[derive(Debug, Default, PartialEq, Eq, Clone, Copy, Serialize, Deserialize)]
-=======
-#[derive(Debug, Default, PartialEq, Eq, Ord, Clone, Copy, Serialize, Deserialize, Hash)]
->>>>>>> 3e19d14a
+#[derive(Debug, Default, PartialEq, Eq, Clone, Copy, Serialize, Deserialize, Hash)]
 pub struct BabyBear(u32);
 
 impl Field for BabyBear {
