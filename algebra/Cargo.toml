[package]
name = "algebra"
version = "0.1.0"
edition = "2021"

# See more keys and their definitions at https://doc.rust-lang.org/cargo/reference/manifest.html

[dependencies]
algebra_derive = { path = "../algebra_derive" }

thiserror = { workspace = true }
num-traits = { workspace = true }
once_cell = { workspace = true }
rand = { workspace = true }
rand_distr = { workspace = true }
<<<<<<< HEAD
itertools = "0.13.0"
=======
bytemuck = { workspace = true }
rand_core = { workspace = true }
>>>>>>> 584f7db3

[features]
default = []
count_ntt = []

[dev-dependencies]
criterion = { workspace = true }
rand_chacha = "0.3.1"

[[bench]]
name = "ntt_bench"
harness = false

[[bench]]
name = "modulus_bench"
harness = false

[[bench]]
name = "sample"
harness = false

[package.metadata.docs.rs]
all-features = true
# enable unstable features in the documentation
rustdoc-args = ["--cfg", "docsrs"]
# RUSTDOCFLAGS="--cfg docsrs" cargo +nightly doc --all-features --no-deps<|MERGE_RESOLUTION|>--- conflicted
+++ resolved
@@ -13,12 +13,9 @@
 once_cell = { workspace = true }
 rand = { workspace = true }
 rand_distr = { workspace = true }
-<<<<<<< HEAD
-itertools = "0.13.0"
-=======
 bytemuck = { workspace = true }
 rand_core = { workspace = true }
->>>>>>> 584f7db3
+itertools = "0.13.0"
 
 [features]
 default = []
