--- conflicted
+++ resolved
@@ -15,14 +15,11 @@
 rand_distr = { workspace = true }
 bytemuck = { workspace = true }
 rand_core = { workspace = true }
-<<<<<<< HEAD
-itertools = "0.13.0"
-=======
 merlin = { workspace = true }
 serde = { workspace = true }
 bincode = { workspace = true }
 concrete-ntt = { git = "https://github.com/pado-labs/concrete-ntt", branch = "main", optional = true }
->>>>>>> f58313b2
+itertools = "0.13.0"
 
 [features]
 default = ["concrete-ntt"]
